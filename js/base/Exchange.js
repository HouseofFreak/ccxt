
"use strict";

/*  ------------------------------------------------------------------------ */

const functions = require ('./functions')
    , Market    = require ('./Market')

const {
    isNode
    , keys
    , values
    , deepExtend
    , extend
    , clone
    , flatten
    , unique
    , indexBy
    , sortBy
    , groupBy
    , aggregate
    , uuid
    , unCamelCase
    , precisionFromString
    , throttle
    , capitalize
    , now
    , sleep
    , timeout
    , TimedOut
    , buildOHLCVC
    , decimalToPrecision } = functions

const {
    ExchangeError
    , InvalidAddress
    , NotSupported
    , AuthenticationError
    , DDoSProtection
    , RequestTimeout
    , ExchangeNotAvailable
    , NetworkError } = require ('./errors')

const { TRUNCATE, ROUND, DECIMAL_PLACES } = functions.precisionConstants

const defaultFetch = typeof (fetch) === "undefined" ? require ('fetch-ponyfill') ().fetch : fetch

// ----------------------------------------------------------------------------
// web3 / 0x imports

let Web3 = undefined
    , ethAbi = undefined
    , ethUtil = undefined
    , BigNumber = undefined

try {
    const requireFunction = require;
    Web3      = requireFunction ('web3') // eslint-disable-line global-require
    ethAbi    = requireFunction ('ethereumjs-abi') // eslint-disable-line global-require
    ethUtil   = requireFunction ('ethereumjs-util') // eslint-disable-line global-require
    BigNumber = requireFunction ('bignumber.js') // eslint-disable-line global-require
    // we prefer bignumber.js over BN.js
    // BN        = requireFunction ('bn.js') // eslint-disable-line global-require
} catch (e) {
}

const journal = undefined // isNode && require ('./journal') // stub until we get a better solution for Webpack and React

const EventEmitter = require('events')
const WebsocketConnection = require ('./websocket/websocket_connection')
const PusherLightConnection = require ('./websocket/pusherlight_connection')
const SocketIoLightConnection = require ('./websocket/socketiolight_connection')
var zlib = require('zlib');

/*  ------------------------------------------------------------------------ */

module.exports = class Exchange extends EventEmitter{

    getMarket (symbol) {

        if (!this.marketClasses)
            this.marketClasses = {}

        let marketClass = this.marketClasses[symbol]

        if (marketClass)
            return marketClass

        marketClass = new Market (this, symbol)
        this.marketClasses[symbol] = marketClass // only one Market instance per market
        return marketClass
    }

    describe () {
        return {
            'id': undefined,
            'name': undefined,
            'countries': undefined,
            'enableRateLimit': false,
            'rateLimit': 2000, // milliseconds = seconds * 1000
            'certified': false,
            'has': {
                'CORS': false,
                'publicAPI': true,
                'privateAPI': true,
                'cancelOrder': true,
                'cancelOrders': false,
                'createDepositAddress': false,
                'createOrder': true,
                'createMarketOrder': true,
                'createLimitOrder': true,
                'deposit': false,
                'editOrder': 'emulated',
                'fetchBalance': true,
                'fetchBidsAsks': false,
                'fetchClosedOrders': false,
                'fetchCurrencies': false,
                'fetchDepositAddress': false,
                'fetchDeposits': false,
                'fetchFundingFees': false,
                'fetchL2OrderBook': true,
                'fetchMarkets': true,
                'fetchMyTrades': false,
                'fetchOHLCV': 'emulated',
                'fetchOpenOrders': false,
                'fetchOrder': false,
                'fetchOrderBook': true,
                'fetchOrderBooks': false,
                'fetchOrders': false,
                'fetchTicker': true,
                'fetchTickers': false,
                'fetchTrades': true,
                'fetchTradingFees': false,
                'fetchTradingLimits': false,
                'fetchTransactions': false,
                'fetchWithdrawals': false,
                'withdraw': false,
            },
            'urls': {
                'logo': undefined,
                'api': undefined,
                'www': undefined,
                'doc': undefined,
                'fees': undefined,
            },
            'api': undefined,
            'wsconf': undefined,
            'requiredCredentials': {
                'apiKey':     true,
                'secret':     true,
                'uid':        false,
                'login':      false,
                'password':   false,
                'twofa':      false, // 2-factor authentication (one-time password key)
                'privateKey': false, // a "0x"-prefixed hexstring private key for a wallet
                'walletAddress': false, // the wallet address "0x"-prefixed hexstring
            },
            'markets': undefined, // to be filled manually or by fetchMarkets
            'currencies': {}, // to be filled manually or by fetchMarkets
            'timeframes': undefined, // redefine if the exchange has.fetchOHLCV
            'fees': {
                'trading': {
                    'tierBased': undefined,
                    'percentage': undefined,
                    'taker': undefined,
                    'maker': undefined,
                },
                'funding': {
                    'tierBased': undefined,
                    'percentage': undefined,
                    'withdraw': {},
                    'deposit': {},
                },
            },
            'skipJsonOnStatusCodes': [], // array of http status codes which override requirement for JSON response
            'exceptions': undefined,
            'httpExceptions': {
                '422': ExchangeError,
                '418': DDoSProtection,
                '429': DDoSProtection,
                '404': ExchangeNotAvailable,
                '409': ExchangeNotAvailable,
                '500': ExchangeNotAvailable,
                '501': ExchangeNotAvailable,
                '502': ExchangeNotAvailable,
                '520': ExchangeNotAvailable,
                '521': ExchangeNotAvailable,
                '522': ExchangeNotAvailable,
                '525': ExchangeNotAvailable,
                '526': ExchangeNotAvailable,
                '400': ExchangeNotAvailable,
                '403': ExchangeNotAvailable,
                '405': ExchangeNotAvailable,
                '503': ExchangeNotAvailable,
                '530': ExchangeNotAvailable,
                '408': RequestTimeout,
                '504': RequestTimeout,
                '401': AuthenticationError,
                '511': AuthenticationError,
            },
            // some exchanges report only 'free' on `fetchBlance` call (i.e. report no 'used' funds)
            // in this case ccxt will try to infer 'used' funds from open order cache, which might be stale
            // still, some exchanges report number of open orders together with balance
            // if you set the following flag to 'true' ccxt will leave 'used' funds undefined in case of discrepancy
            'dontGetUsedBalanceFromStaleCache': false,
            'commonCurrencies': { // gets extended/overwritten in subclasses
                'XBT': 'BTC',
                'BCC': 'BCH',
                'DRK': 'DASH',
                'BCHABC': 'BCH',
                'BCHSV': 'BSV',
            },
            'precisionMode': DECIMAL_PLACES,
        } // return
    } // describe ()

    constructor (userConfig = {}) {
        super();

        Object.assign (this, functions, { encode: string => string, decode: string => string })

        // if (isNode) {
        //     this.nodeVersion = process.version.match (/\d+\.\d+\.\d+/)[0]
        //     this.userAgent = {
        //         'User-Agent': 'ccxt/' + Exchange.ccxtVersion +
        //             ' (+https://github.com/ccxt/ccxt)' +
        //             ' Node.js/' + this.nodeVersion + ' (JavaScript)'
        //     }
        // }

        this.options = {} // exchange-specific options, if any
        this.fetchOptions = {} // fetch implementation options (JS only)

        this.userAgents = {
            'chrome': 'Mozilla/5.0 (Windows NT 10.0; Win64; x64) AppleWebKit/537.36 (KHTML, like Gecko) Chrome/62.0.3202.94 Safari/537.36',
            'chrome39': 'Mozilla/5.0 (Windows NT 6.1; WOW64) AppleWebKit/537.36 (KHTML, like Gecko) Chrome/39.0.2171.71 Safari/537.36',
        }

        this.headers = {}

        // prepended to URL, like https://proxy.com/https://exchange.com/api...
        this.proxy = ''
        this.origin = '*' // CORS origin

        this.iso8601 = (timestamp) => {
            const _timestampNumber = parseInt (timestamp, 10);

            // undefined, null and lots of nasty non-numeric values yield NaN
            if (isNaN (_timestampNumber) || _timestampNumber < 0) {
                return undefined;
            }

            // last line of defence
            try {
                return new Date (_timestampNumber).toISOString ();
            } catch (e) {
                return undefined;
            }
        }

        this.parse8601 = (x) => {
            if (typeof x !== 'string' || !x) {
                return undefined;
            }

            if (x.match (/^[0-9]+$/)) {
                // a valid number in a string, not a date.
                return undefined;
            }

            if (x.indexOf ('-') < 0 || x.indexOf (':') < 0) { // no date can be without a dash and a colon
                return undefined;
            }

            // last line of defence
            try {
                const candidate = Date.parse (((x.indexOf ('+') >= 0) || (x.slice (-1) === 'Z')) ? x : (x + 'Z').replace (/\s(\d\d):/, 'T$1:'));
                if (isNaN (candidate)) {
                    return undefined;
                }
                return candidate;
            } catch (e) {
                return undefined;
            }
        }

        this.parseDate = (x) => {
            if (typeof x !== 'string' || !x) {
                return undefined;
            }

            if (x.indexOf ('GMT') >= 0) {
                try {
                    return Date.parse (x);
                } catch (e) {
                    return undefined;
                }
            }

            return this.parse8601 (x);
        }

        this.microseconds     = () => now () * 1000 // TODO: utilize performance.now for that purpose
        this.seconds          = () => Math.floor (now () / 1000)

        this.minFundingAddressLength = 1 // used in checkAddress
        this.substituteCommonCurrencyCodes = true  // reserved

        // do not delete this line, it is needed for users to be able to define their own fetchImplementation
        this.fetchImplementation = defaultFetch

        this.timeout       = 10000 // milliseconds
        this.verbose       = false
        this.debug         = false
        this.journal       = 'debug.json'
        this.userAgent     = undefined
        this.twofa         = undefined // two-factor authentication (2FA)

        this.apiKey        = undefined
        this.secret        = undefined
        this.uid           = undefined
        this.login         = undefined
        this.password      = undefined
        this.privateKey    = undefined // a "0x"-prefixed hexstring private key for a wallet
        this.walletAddress = undefined // a wallet address "0x"-prefixed hexstring

        this.balance     = {}
        this.orderbooks  = {}
        this.tickers     = {}
        this.orders      = {}
        this.trades      = {}
        this.transactions = {}

        this.requiresWeb3 = false

        this.enableLastJsonResponse = true
        this.enableLastHttpResponse = true
        this.enableLastResponseHeaders = true
        this.last_http_response    = undefined
        this.last_json_response    = undefined
        this.last_response_headers = undefined

        this.arrayConcat = (a, b) => a.concat (b)

        const unCamelCaseProperties = (obj = this) => {
            if (obj !== null) {
                for (const k of Object.getOwnPropertyNames (obj)) {
                    this[unCamelCase (k)] = this[k]
                }
                unCamelCaseProperties (Object.getPrototypeOf (obj))
            }
        }
        unCamelCaseProperties ()

        // merge configs
        const config = deepExtend (this.describe (), userConfig)

        // merge to this
        for (const [property, value] of Object.entries (config))
            this[property] = deepExtend (this[property], value)

        // generate old metainfo interface
        for (const k in this.has) {
            this['has' + capitalize (k)] = !!this.has[k] // converts 'emulated' to true
        }

        if (this.api)
            this.defineRestApi (this.api, 'request')

        this.websocketContexts = {};

        this.initRestRateLimiter ()

        if (this.markets)
            this.setMarkets (this.markets)

        if (this.debug && journal) {
            journal (() => this.journal, this, Object.keys (this.has))
        }

        if (this.requiresWeb3 && !this.web3 && Web3) {
            const provider = (this.web3ProviderURL) ? new Web3.providers.HttpProvider (this.web3ProviderURL) : new Web3.providers.HttpProvider ()
            this.web3 = new Web3 (Web3.givenProvider || provider)
        }
    }

    defaults () {
        return { /* override me */ }
    }

    nonce () {
        return this.seconds ()
    }

    milliseconds () {
        return now ()
    }

    encodeURIComponent (...args) {
        return encodeURIComponent (...args)
    }

    checkRequiredCredentials (error = true) {
        Object.keys (this.requiredCredentials).forEach ((key) => {
            if (this.requiredCredentials[key] && !this[key]) {
                if (error) {
                    throw new AuthenticationError (this.id + ' requires `' + key + '`')
                } else {
                    return error
                }
            }
        })
    }

    checkAddress (address) {

        if (address === undefined)
            throw new InvalidAddress (this.id + ' address is undefined')

        // check the address is not the same letter like 'aaaaa' nor too short nor has a space
        if ((unique (address).length === 1) || address.length < this.minFundingAddressLength || address.includes (' '))
            throw new InvalidAddress (this.id + ' address is invalid or has less than ' + this.minFundingAddressLength.toString () + ' characters: "' + this.json (address) + '"')

        return address
    }

    initRestRateLimiter () {

        if (this.rateLimit === undefined)
            throw new Error (this.id + '.rateLimit property is not configured')

        this.tokenBucket = this.extend ({
            refillRate:  1 / this.rateLimit,
            delay:       1,
            capacity:    1,
            defaultCost: 1,
            maxCapacity: 1000,
        }, this.tokenBucket)

        this.throttle = throttle (this.tokenBucket)

        this.executeRestRequest = (url, method = 'GET', headers = undefined, body = undefined) => {

            // fetchImplementation cannot be called on this. in browsers:
            // TypeError Failed to execute 'fetch' on 'Window': Illegal invocation
            const fetchImplementation = this.fetchImplementation

            const params = { method, headers, body, timeout: this.timeout }

            if (url.indexOf ('http://') < 0) {
                params['agent'] = this.agent || null;
            }

            let promise =
                fetchImplementation (url, this.extend (params, this.fetchOptions))
                    .catch (e => {
                        if (isNode)
                            throw new ExchangeNotAvailable ([ this.id, method, url, e.type, e.message ].join (' '))
                        throw e // rethrow all unknown errors
                    })
                    .then (response => this.handleRestResponse (response, url, method, headers, body))

            return timeout (this.timeout, promise).catch (e => {
                if (e instanceof TimedOut)
                    throw new RequestTimeout (this.id + ' ' + method + ' ' + url + ' request timed out (' + this.timeout + ' ms)')
                throw e
            })
        }
    }

    setSandboxMode (enabled) {
        if (!!enabled) {
            if ('test' in this.urls) {
                this.urls['api_backup'] = clone (this.urls['api'])
                this.urls['api'] = clone (this.urls['test'])
            } else {
                throw new NotSupported (this.id + ' does not have a sandbox URL')
            }
        } else if ('api_backup' in this.urls) {
            this.urls['api'] = clone (this.urls['api_backup'])
        }
    }

    defineRestApi (api, methodName, options = {}) {

        for (const type of Object.keys (api)) {
            for (const httpMethod of Object.keys (api[type])) {

                let paths = api[type][httpMethod]
                for (let i = 0; i < paths.length; i++) {
                    let path = paths[i].trim ()
                    let splitPath = path.split (/[^a-zA-Z0-9]/)

                    let uppercaseMethod  = httpMethod.toUpperCase ()
                    let lowercaseMethod  = httpMethod.toLowerCase ()
                    let camelcaseMethod  = this.capitalize (lowercaseMethod)
                    let camelcaseSuffix  = splitPath.map (this.capitalize).join ('')
                    let underscoreSuffix = splitPath.map (x => x.trim ().toLowerCase ()).filter (x => x.length > 0).join ('_')

                    let camelcase  = type + camelcaseMethod + this.capitalize (camelcaseSuffix)
                    let underscore = type + '_' + lowercaseMethod + '_' + underscoreSuffix

                    if ('suffixes' in options) {
                        if ('camelcase' in options['suffixes'])
                            camelcase += options['suffixes']['camelcase']
                        if ('underscore' in options.suffixes)
                            underscore += options['suffixes']['underscore']
                    }

                    if ('underscore_suffix' in options)
                        underscore += options.underscoreSuffix;
                    if ('camelcase_suffix' in options)
                        camelcase += options.camelcaseSuffix;

                    let partial = async params => this[methodName] (path, type, uppercaseMethod, params || {})

                    this[camelcase]  = partial
                    this[underscore] = partial
                }
            }
        }
    }

    fetch (url, method = 'GET', headers = undefined, body = undefined) {

        if (isNode && this.userAgent) {
            if (typeof this.userAgent === 'string')
                headers = extend ({ 'User-Agent': this.userAgent }, headers)
            else if ((typeof this.userAgent === 'object') && ('User-Agent' in this.userAgent))
                headers = extend (this.userAgent, headers)
        }

        if (typeof this.proxy === 'function') {

            url = this.proxy (url)
            if (isNode)
                headers = extend ({ 'Origin': this.origin }, headers)

        } else if (typeof this.proxy === 'string') {

            if (this.proxy.length)
                if (isNode)
                    headers = extend ({ 'Origin': this.origin }, headers)

            url = this.proxy + url
        }

        headers = extend (this.headers, headers)

        if (this.verbose)
            console.log ("fetch:\n", this.id, method, url, "\nRequest:\n", headers, "\n", body, "\n")

        return this.executeRestRequest (url, method, headers, body)
    }

    async fetch2 (path, type = 'public', method = 'GET', params = {}, headers = undefined, body = undefined) {

        if (this.enableRateLimit)
            await this.throttle ()

        let request = this.sign (path, type, method, params, headers, body)
        return this.fetch (request.url, request.method, request.headers, request.body)
    }

    request (path, type = 'public', method = 'GET', params = {}, headers = undefined, body = undefined) {
        return this.fetch2 (path, type, method, params, headers, body)
    }

    parseJson (jsonString) {
        return JSON.parse (jsonString)
    }

    parseRestResponse (response, responseBody, url, method) {
        try {

            return (responseBody.length > 0) ? this.parseJson (responseBody) : {} // empty object for empty body

        } catch (e) {

            if (this.verbose)
                console.log ('parseJson:\n', this.id, method, url, response.status, 'error', e, "response body:\n'" + responseBody + "'\n")

            let title = undefined
            let match = responseBody.match (/<title>([^<]+)/i)
            if (match)
                title = match[1].trim ();

            let maintenance = responseBody.match (/offline|busy|retry|wait|unavailable|maintain|maintenance|maintenancing/i)
            let ddosProtection = responseBody.match (/cloudflare|incapsula|overload|ddos/i)

            if (e instanceof SyntaxError) {

                let ExceptionClass = ExchangeNotAvailable
                let details = 'not accessible from this location at the moment'
                if (maintenance)
                    details = 'offline, on maintenance or unreachable from this location at the moment'
                // http error codes proxied by cloudflare are not really DDoSProtection errors (mostly)
                if ((response.status < 500) && (ddosProtection)) {
                    ExceptionClass = DDoSProtection
                }
                throw new ExceptionClass ([ this.id, method, url, response.status, title, details ].join (' '))
            }

            throw e
        }
    }

    // a helper for matching error strings exactly vs broadly
    findBroadlyMatchedKey (broad, string) {
        const keys = Object.keys (broad);
        for (let i = 0; i < keys.length; i++) {
            const key = keys[i];
            if (string.indexOf (key) >= 0)
                return key;
        }
        return undefined;
    }

    handleErrors (statusCode, statusText, url, method, responseHeaders, responseBody, response) {
        // override me
    }

    defaultErrorHandler (response, responseBody, url, method) {
        let { status: code, statusText: reason } = response
        if ((code >= 200) && (code <= 299))
            return
        let error = undefined
        let details = responseBody
        let match = responseBody.match (/<title>([^<]+)/i)
        if (match)
            details = match[1].trim ();
        error = this.httpExceptions[code.toString ()] || ExchangeError
        if (error === ExchangeNotAvailable) {
            if (responseBody.match (/cloudflare|incapsula|overload|ddos/i)) {
                error = DDoSProtection
            } else {
                details += ' (possible reasons: ' + [
                    'invalid API keys',
                    'bad or old nonce',
                    'exchange is down or offline',
                    'on maintenance',
                    'DDoS protection',
                    'rate-limiting',
                ].join (', ') + ')'
            }
        }
        throw new error ([ this.id, method, url, code, reason, details ].join (' '))
    }

    isJsonEncodedObject (object) {
        return ((typeof object === 'string') &&
                (object.length >= 2) &&
                ((object[0] === '{') || (object[0] === '[')))
    }

    getResponseHeaders (response) {
        let result = {}
        response.headers.forEach ((value, key) => {
            key = key.split ('-').map (word => capitalize (word)).join ('-')
            result[key] = value
        })
        return result
    }

    handleRestResponse (response, url, method = 'GET', requestHeaders = undefined, requestBody = undefined) {

        return response.text ().then ((responseBody) => {

            const shouldParseJson = this.isJsonEncodedObject (responseBody) && !this.skipJsonOnStatusCodes.includes (response.status)
            const json = shouldParseJson ? this.parseRestResponse (response, responseBody, url, method) : undefined

            let responseHeaders = this.getResponseHeaders (response)

            if (this.enableLastResponseHeaders) {
                this.last_response_headers = responseHeaders
            }

            if (this.enableLastHttpResponse) {
                this.last_http_response = responseBody // FIXME: for those classes that haven't switched to handleErrors yet
            }

            if (this.enableLastJsonResponse) {
                this.last_json_response = json         // FIXME: for those classes that haven't switched to handleErrors yet
            }

            if (this.verbose)
                console.log ("handleRestResponse:\n", this.id, method, url, response.status, response.statusText, "\nResponse:\n", responseHeaders, "\n", responseBody, "\n")

            const args = [ response.status, response.statusText, url, method, responseHeaders, responseBody, json ]
            this.handleErrors (...args)
            this.defaultErrorHandler (response, responseBody, url, method)

            return json || responseBody
        })
    }

    setMarkets (markets, currencies = undefined) {
        let values = Object.values (markets).map (market => deepExtend ({
            'limits': this.limits,
            'precision': this.precision,
        }, this.fees['trading'], market))
        this.markets = deepExtend (this.markets, indexBy (values, 'symbol'))
        this.marketsById = indexBy (markets, 'id')
        this.markets_by_id = this.marketsById
        this.symbols = Object.keys (this.markets).sort ()
        this.ids = Object.keys (this.markets_by_id).sort ()
        if (currencies) {
            this.currencies = deepExtend (currencies, this.currencies)
        } else {
            const baseCurrencies =
                values.filter (market => 'base' in market)
                    .map (market => ({
                        id: market.baseId || market.base,
                        numericId: (market.baseNumericId !== undefined) ? market.baseNumericId : undefined,
                        code: market.base,
                        precision: market.precision ? (market.precision.base || market.precision.amount) : 8,
                    }))
            const quoteCurrencies =
                values.filter (market => 'quote' in market)
                    .map (market => ({
                        id: market.quoteId || market.quote,
                        numericId: (market.quoteNumericId !== undefined) ? market.quoteNumericId : undefined,
                        code: market.quote,
                        precision: market.precision ? (market.precision.quote || market.precision.price) : 8,
                    }))
            const allCurrencies = baseCurrencies.concat (quoteCurrencies)
            const groupedCurrencies = groupBy (allCurrencies, 'code')
            const currencies = Object.keys (groupedCurrencies).map (code =>
                groupedCurrencies[code].reduce ((previous, current) =>
                    ((previous.precision > current.precision) ? previous : current), groupedCurrencies[code][0]))
            const sortedCurrencies = sortBy (flatten (currencies), 'code')
            this.currencies = deepExtend (indexBy (sortedCurrencies, 'code'), this.currencies)
        }
        this.currencies_by_id = indexBy (this.currencies, 'id')
        return this.markets
    }

    async loadMarkets (reload = false, params = {}) {
        if (!reload && this.markets) {
            if (!this.markets_by_id) {
                return this.setMarkets (this.markets)
            }
            return this.markets
        }
        const markets = await this.fetchMarkets (params)
        let currencies = undefined
        if (this.has.fetchCurrencies) {
            currencies = await this.fetchCurrencies ()
        }
        return this.setMarkets (markets, currencies)
    }

    fetchBidsAsks (symbols = undefined, params = {}) {
        throw new NotSupported (this.id + ' fetchBidsAsks not supported yet')
    }

    async fetchOHLCVC (symbol, timeframe = '1m', since = undefined, limits = undefined, params = {}) {
        if (!this.has['fetchTrades'])
            throw new NotSupported (this.id + ' fetchOHLCV() not supported yet')
        await this.loadMarkets ()
        let trades = await this.fetchTrades (symbol, since, limits, params)
        let ohlcvc = buildOHLCVC (trades, timeframe, since, limits)
        return ohlcvc
    }

    async fetchOHLCV (symbol, timeframe = '1m', since = undefined, limits = undefined, params = {}) {
        if (!this.has['fetchTrades'])
            throw new NotSupported (this.id + ' fetchOHLCV() not supported yet')
        await this.loadMarkets ()
        let trades = await this.fetchTrades (symbol, since, limits, params)
        let ohlcvc = buildOHLCVC (trades, timeframe, since, limits)
        return ohlcvc.map (c => c.slice (0, -1))
    }

    parseTradingViewOHLCV (ohlcvs, market = undefined, timeframe = '1m', since = undefined, limit = undefined) {
        let result = this.convertTradingViewToOHLCV (ohlcvs);
        return this.parseOHLCVs (result, market, timeframe, since, limit);
    }

    convertTradingViewToOHLCV (ohlcvs) {
        let result = [];
        for (let i = 0; i < ohlcvs['t'].length; i++) {
            result.push ([
                ohlcvs['t'][i] * 1000,
                ohlcvs['o'][i],
                ohlcvs['h'][i],
                ohlcvs['l'][i],
                ohlcvs['c'][i],
                ohlcvs['v'][i],
            ]);
        }
        return result;
    }

    convertOHLCVToTradingView (ohlcvs) {
        let result = {
            't': [],
            'o': [],
            'h': [],
            'l': [],
            'c': [],
            'v': [],
        };
        for (let i = 0; i < ohlcvs.length; i++) {
            result['t'].push (parseInt (ohlcvs[i][0] / 1000));
            result['o'].push (ohlcvs[i][1]);
            result['h'].push (ohlcvs[i][2]);
            result['l'].push (ohlcvs[i][3]);
            result['c'].push (ohlcvs[i][4]);
            result['v'].push (ohlcvs[i][5]);
        }
        return result;
    }

    fetchTickers (symbols = undefined, params = {}) {
        throw new NotSupported (this.id + ' fetchTickers not supported yet')
    }

    purgeCachedOrders (before) {
        const orders = Object
            .values (this.orders)
            .filter (order =>
                (order.status === 'open') ||
                (order.timestamp >= before))
        this.orders = indexBy (orders, 'id')
        return this.orders
    }

    fetchOrder (id, symbol = undefined, params = {}) {
        throw new NotSupported (this.id + ' fetchOrder not supported yet');
    }

    fetchOrders (symbol = undefined, since = undefined, limit = undefined, params = {}) {
        throw new NotSupported (this.id + ' fetchOrders not supported yet');
    }

    fetchOpenOrders (symbol = undefined, since = undefined, limit = undefined, params = {}) {
        throw new NotSupported (this.id + ' fetchOpenOrders not supported yet');
    }

    fetchClosedOrders (symbol = undefined, since = undefined, limit = undefined, params = {}) {
        throw new NotSupported (this.id + ' fetchClosedOrders not supported yet');
    }

    fetchMyTrades (symbol = undefined, since = undefined, limit = undefined, params = {}) {
        throw new NotSupported (this.id + ' fetchMyTrades not supported yet');
    }

    fetchTransactions (symbol = undefined, since = undefined, limit = undefined, params = {}) {
        throw new NotSupported (this.id + ' fetchTransactions not supported yet');
    }

    fetchDeposits (symbol = undefined, since = undefined, limit = undefined, params = {}) {
        throw new NotSupported (this.id + ' fetchDeposits not supported yet');
    }

    fetchWithdrawals (symbol = undefined, since = undefined, limit = undefined, params = {}) {
        throw new NotSupported (this.id + ' fetchWithdrawals not supported yet');
    }

    fetchCurrencies (params = {}) {
        // markets are returned as a list
        // currencies are returned as a dict
        // this is for historical reasons
        // and may be changed for consistency later
        return new Promise ((resolve, reject) => resolve (this.currencies));
    }

    fetchMarkets (params = {}) {
        // markets are returned as a list
        // currencies are returned as a dict
        // this is for historical reasons
        // and may be changed for consistency later
        return new Promise ((resolve, reject) => resolve (Object.values (this.markets)))
    }

    async fetchOrderStatus (id, symbol = undefined, params = {}) {
        let order = await this.fetchOrder (id, symbol, params);
        return order['status'];
    }

    account () {
        return {
            'free': 0.0,
            'used': 0.0,
            'total': 0.0,
        }
    }

    commonCurrencyCode (currency) {
        if (!this.substituteCommonCurrencyCodes)
            return currency
        return this.safeString (this.commonCurrencies, currency, currency)
    }

    currencyId (commonCode) {

        if (this.currencies === undefined) {
            throw new ExchangeError (this.id + ' currencies not loaded')
        }

        if (commonCode in this.currencies) {
            return this.currencies[commonCode]['id'];
        }

        let currencyIds = {}
        let distinct = Object.keys (this.commonCurrencies)
        for (let i = 0; i < distinct.length; i++) {
            let k = distinct[i]
            currencyIds[this.commonCurrencies[k]] = k
        }

        return this.safeString (currencyIds, commonCode, commonCode)
    }

    currency (code) {

        if (this.currencies === undefined)
            throw new ExchangeError (this.id + ' currencies not loaded')

        if ((typeof code === 'string') && (code in this.currencies))
            return this.currencies[code]

        throw new ExchangeError (this.id + ' does not have currency code ' + code)
    }

    findMarket (string) {

        if (this.markets === undefined)
            throw new ExchangeError (this.id + ' markets not loaded')

        if (typeof string === 'string') {

            if (string in this.markets_by_id)
                return this.markets_by_id[string]

            if (string in this.markets)
                return this.markets[string]
        }

        return string
    }

    findSymbol (string, market = undefined) {

        if (market === undefined)
            market = this.findMarket (string)

        if (typeof market === 'object')
            return market['symbol']

        return string
    }

    market (symbol) {

        if (this.markets === undefined)
            throw new ExchangeError (this.id + ' markets not loaded')

        if ((typeof symbol === 'string') && (symbol in this.markets))
            return this.markets[symbol]

        throw new ExchangeError (this.id + ' does not have market symbol ' + symbol)
    }

    marketId (symbol) {
        let market = this.market (symbol);
        return (market !== undefined ? market['id'] : symbol)
    }

    marketIds (symbols) {
        return symbols.map (symbol => this.marketId (symbol));
    }

    symbol (symbol) {
        return this.market (symbol).symbol || symbol
    }

    extractParams (string) {
        let re = /{([\w-]+)}/g
        let matches = []
        let match = re.exec (string)
        while (match) {
            matches.push (match[1])
            match = re.exec (string)
        }
        return matches
    }

    implodeParams (string, params) {
        for (let property in params)
            string = string.replace ('{' + property + '}', params[property])
        return string
    }

    url (path, params = {}) {
        let result = this.implodeParams (path, params);
        let query = this.omit (params, this.extractParams (path))
        if (Object.keys (query).length)
            result += '?' + this.urlencode (query)
        return result
    }

    parseBidAsk (bidask, priceKey = 0, amountKey = 1) {
        let price = parseFloat (bidask[priceKey])
        let amount = parseFloat (bidask[amountKey])
        return [ price, amount ]
    }

    parseBidsAsks (bidasks, priceKey = 0, amountKey = 1) {
        return Object.values (bidasks || []).map (bidask => this.parseBidAsk (bidask, priceKey, amountKey))
    }

    async fetchL2OrderBook (symbol, limit = undefined, params = {}) {
        let orderbook = await this.fetchOrderBook (symbol, limit, params)
        return extend (orderbook, {
            'bids': sortBy (aggregate (orderbook.bids), 0, true),
            'asks': sortBy (aggregate (orderbook.asks), 0),
        })
    }

    parseOrderBook (orderbook, timestamp = undefined, bidsKey = 'bids', asksKey = 'asks', priceKey = 0, amountKey = 1) {
        return {
            'bids': sortBy ((bidsKey in orderbook) ? this.parseBidsAsks (orderbook[bidsKey], priceKey, amountKey) : [], 0, true),
            'asks': sortBy ((asksKey in orderbook) ? this.parseBidsAsks (orderbook[asksKey], priceKey, amountKey) : [], 0),
            'timestamp': timestamp,
            'datetime': this.iso8601 (timestamp),
            'nonce': undefined,
        }
    }

    getCurrencyUsedOnOpenOrders (currency) {
        return Object.values (this.orders).filter (order => (order['status'] === 'open')).reduce ((total, order) => {
            let symbol = order['symbol'];
            let market = this.markets[symbol];
            let remaining = order['remaining']
            if (currency === market['base'] && order['side'] === 'sell') {
                return total + remaining
            } else if (currency === market['quote'] && order['side'] === 'buy') {
                return total + (order['price'] * remaining)
            } else {
                return total
            }
        }, 0)
    }

    parseBalance (balance) {

        const currencies = Object.keys (this.omit (balance, 'info'));

        currencies.forEach ((currency) => {

            if (balance[currency].free !== undefined && balance[currency].used === undefined) {
                // exchange reports only 'free' balance -> try to derive 'used' funds from open orders cache

                if (this.dontGetUsedBalanceFromStaleCache && ('open_orders' in balance['info'])) {
                    // liqui exchange reports number of open orders with balance response
                    // use it to validate the cache
                    const exchangeOrdersCount = balance['info']['open_orders'];
                    const cachedOrdersCount = Object.values (this.orders).filter (order => (order['status'] === 'open')).length;
                    if (cachedOrdersCount === exchangeOrdersCount) {
                        balance[currency].used = this.getCurrencyUsedOnOpenOrders (currency)
                        balance[currency].total = (balance[currency].used || 0) + (balance[currency].free || 0)
                    }
                } else {
                    balance[currency].used = this.getCurrencyUsedOnOpenOrders (currency)
                    balance[currency].total = (balance[currency].used || 0) + (balance[currency].free || 0)
                }
            }

            [ 'free', 'used', 'total' ].forEach ((account) => {
                balance[account] = balance[account] || {}
                balance[account][currency] = balance[currency][account]
            })
        })

        return balance
    }

    async fetchPartialBalance (part, params = {}) {
        let balance = await this.fetchBalance (params)
        return balance[part]
    }

    fetchFreeBalance (params = {}) {
        return this.fetchPartialBalance ('free', params)
    }

    fetchUsedBalance (params = {}) {
        return this.fetchPartialBalance ('used', params)
    }

    fetchTotalBalance (params = {}) {
        return this.fetchPartialBalance ('total', params)
    }

    async loadTradingLimits (symbols = undefined, reload = false, params = {}) {
        if (this.has['fetchTradingLimits']) {
            if (reload || !('limitsLoaded' in this.options)) {
                let response = await this.fetchTradingLimits (symbols);
                for (let i = 0; i < symbols.length; i++) {
                    let symbol = symbols[i];
                    this.markets[symbol] = this.deepExtend (this.markets[symbol], response[symbol]);
                }
                this.options['limitsLoaded'] = this.milliseconds ();
            }
        }
        return this.markets;
    }

    filterBySinceLimit (array, since = undefined, limit = undefined) {
        if (since !== undefined && since !== null)
            array = array.filter (entry => entry.timestamp >= since)
        if (limit !== undefined && limit !== null)
            array = array.slice (0, limit)
        return array
    }

    filterByValueSinceLimit (array, field, value = undefined, since = undefined, limit = undefined) {

        const valueIsDefined = value !== undefined && value !== null
        const sinceIsDefined = since !== undefined && since !== null

        // single-pass filter for both symbol and since
        if (valueIsDefined || sinceIsDefined)
            array = Object.values (array).filter (entry =>
                ((valueIsDefined ? (entry[field] === value)   : true) &&
                 (sinceIsDefined ? (entry.timestamp >= since) : true)))

        if (limit !== undefined && limit !== null)
            array = Object.values (array).slice (0, limit)

        return array
    }

    filterBySymbolSinceLimit (array, symbol = undefined, since = undefined, limit = undefined) {
        return this.filterByValueSinceLimit (array, 'symbol', symbol, since, limit)
    }

    filterByCurrencySinceLimit (array, code = undefined, since = undefined, limit = undefined) {
        return this.filterByValueSinceLimit (array, 'currency', code, since, limit)
    }

    filterByArray (objects, key, values = undefined, indexed = true) {

        objects = Object.values (objects)

        // return all of them if no values were passed
        if (values === undefined || values === null)
            return indexed ? indexBy (objects, key) : objects

        let result = []
        for (let i = 0; i < objects.length; i++) {
            if (values.includes (objects[i][key]))
                result.push (objects[i])
        }

        return indexed ? indexBy (result, key) : result
    }

    parseTrades (trades, market = undefined, since = undefined, limit = undefined) {
        // this code is commented out temporarily to catch for exchange-specific errors
        // if (!this.isArray (trades)) {
        //     throw new ExchangeError (this.id + ' parseTrades expected an array in the trades argument, but got ' + typeof trades);
        // }
        let result = Object.values (trades || []).map (trade => this.parseTrade (trade, market))
        result = sortBy (result, 'timestamp')
        let symbol = (market !== undefined) ? market['symbol'] : undefined
        return this.filterBySymbolSinceLimit (result, symbol, since, limit)
    }

    parseTransactions (transactions, currency = undefined, since = undefined, limit = undefined) {
        // this code is commented out temporarily to catch for exchange-specific errors
        // if (!this.isArray (transactions)) {
        //     throw new ExchangeError (this.id + ' parseTransactions expected an array in the transactions argument, but got ' + typeof transactions);
        // }
        let result = Object.values (transactions || []).map (transaction => this.parseTransaction (transaction, currency))
        result = this.sortBy (result, 'timestamp');
        let code = (currency !== undefined) ? currency['code'] : undefined;
        return this.filterByCurrencySinceLimit (result, code, since, limit);
    }

    parseOrders (orders, market = undefined, since = undefined, limit = undefined) {
        // this code is commented out temporarily to catch for exchange-specific errors
        // if (!this.isArray (orders)) {
        //     throw new ExchangeError (this.id + ' parseOrders expected an array in the orders argument, but got ' + typeof orders);
        // }
        let result = Object.values (orders).map (order => this.parseOrder (order, market))
        result = sortBy (result, 'timestamp')
        let symbol = (market !== undefined) ? market['symbol'] : undefined
        return this.filterBySymbolSinceLimit (result, symbol, since, limit)
    }

    filterBySymbol (array, symbol = undefined) {
        return ((symbol !== undefined) ? array.filter (entry => entry.symbol === symbol) : array)
    }

    parseOHLCV (ohlcv, market = undefined, timeframe = '1m', since = undefined, limit = undefined) {
        return Array.isArray (ohlcv) ? ohlcv.slice (0, 6) : ohlcv
    }

    parseOHLCVs (ohlcvs, market = undefined, timeframe = '1m', since = undefined, limit = undefined) {
        // this code is commented out temporarily to catch for exchange-specific errors
        // if (!this.isArray (ohlcvs)) {
        //     throw new ExchangeError (this.id + ' parseOHLCVs expected an array in the ohlcvs argument, but got ' + typeof ohlcvs);
        // }
        ohlcvs = Object.values (ohlcvs || [])
        let result = []
        for (let i = 0; i < ohlcvs.length; i++) {
            if (limit && (result.length >= limit))
                break;
            let ohlcv = this.parseOHLCV (ohlcvs[i], market, timeframe, since, limit)
            if (since && (ohlcv[0] < since))
                continue
            result.push (ohlcv)
        }
        return this.sortBy (result, 0)
    }

    editLimitBuyOrder (id, symbol, ...args) {
        return this.editLimitOrder (id, symbol, 'buy', ...args)
    }

    editLimitSellOrder (id, symbol, ...args) {
        return this.editLimitOrder (id, symbol, 'sell', ...args)
    }

    editLimitOrder (id, symbol, ...args) {
        return this.editOrder (id, symbol, 'limit', ...args)
    }

    async editOrder (id, symbol, ...args) {
        if (!this.enableRateLimit)
            throw new ExchangeError (this.id + ' editOrder() requires enableRateLimit = true')
        await this.cancelOrder (id, symbol);
        return this.createOrder (symbol, ...args)
    }

    createLimitOrder (symbol, ...args) {
        return this.createOrder (symbol, 'limit', ...args)
    }

    createMarketOrder (symbol, ...args) {
        return this.createOrder (symbol, 'market', ...args)
    }

    createLimitBuyOrder (symbol, ...args) {
        return this.createOrder  (symbol, 'limit', 'buy', ...args)
    }

    createLimitSellOrder (symbol, ...args) {
        return this.createOrder (symbol, 'limit', 'sell', ...args)
    }

    createMarketBuyOrder (symbol, amount, params = {}) {
        return this.createOrder (symbol, 'market', 'buy', amount, undefined, params)
    }

    createMarketSellOrder (symbol, amount, params = {}) {
        return this.createOrder (symbol, 'market', 'sell', amount, undefined, params)
    }

    costToPrecision (symbol, cost) {
        return decimalToPrecision (cost, ROUND, this.markets[symbol].precision.price, this.precisionMode)
    }

    priceToPrecision (symbol, price) {
        return decimalToPrecision (price, ROUND, this.markets[symbol].precision.price, this.precisionMode)
    }

    amountToPrecision (symbol, amount) {
        return decimalToPrecision (amount, TRUNCATE, this.markets[symbol].precision.amount, this.precisionMode)
    }

    feeToPrecision (symbol, fee) {
        return decimalToPrecision (fee, ROUND, this.markets[symbol].precision.price, this.precisionMode)
    }

    currencyToPrecision (currency, fee) {
        return this.decimalToPrecision (fee, ROUND, this.currencies[currency]['precision'], this.precisionMode);
    }

    calculateFee (symbol, type, side, amount, price, takerOrMaker = 'taker', params = {}) {
        let market = this.markets[symbol]
        let rate = market[takerOrMaker]
        let cost = parseFloat (this.costToPrecision (symbol, amount * price))
        return {
            'type': takerOrMaker,
            'currency': market['quote'],
            'rate': rate,
            'cost': parseFloat (this.feeToPrecision (symbol, rate * cost)),
        }
    }

    mdy (timestamp, infix = '-') {
        infix = infix || ''
        let date = new Date (timestamp)
        let Y = date.getUTCFullYear ().toString ()
        let m = date.getUTCMonth () + 1
        let d = date.getUTCDate ()
        m = m < 10 ? ('0' + m) : m.toString ()
        d = d < 10 ? ('0' + d) : d.toString ()
        return m + infix + d + infix + Y
    }

    ymd (timestamp, infix = '-') {
        infix = infix || ''
        let date = new Date (timestamp)
        let Y = date.getUTCFullYear ().toString ()
        let m = date.getUTCMonth () + 1
        let d = date.getUTCDate ()
        m = m < 10 ? ('0' + m) : m.toString ()
        d = d < 10 ? ('0' + d) : d.toString ()
        return Y + infix + m + infix + d
    }

    ymdhms (timestamp, infix = ' ') {
        let date = new Date (timestamp)
        let Y = date.getUTCFullYear ()
        let m = date.getUTCMonth () + 1
        let d = date.getUTCDate ()
        let H = date.getUTCHours ()
        let M = date.getUTCMinutes ()
        let S = date.getUTCSeconds ()
        m = m < 10 ? ('0' + m) : m
        d = d < 10 ? ('0' + d) : d
        H = H < 10 ? ('0' + H) : H
        M = M < 10 ? ('0' + M) : M
        S = S < 10 ? ('0' + S) : S
        return Y + '-' + m + '-' + d + infix + H + ':' + M + ':' + S
    }

    // ------------------------------------------------------------------------
    // web3 / 0x methods

    static hasWeb3 () {
        return Web3 && ethUtil && ethAbi && BigNumber
    }

    checkRequiredDependencies () {
        if (!Exchange.hasWeb3 ()) {
            throw new ExchangeError ('The following npm modules are required:\nnpm install web3 ethereumjs-util ethereumjs-abi bignumber.js --no-save');
        }
    }

    ethDecimals (unit = 'ether') {
        const units = {
            'wei': 0,          // 1
            'kwei': 3,         // 1000
            'babbage': 3,      // 1000
            'femtoether': 3,   // 1000
            'mwei': 6,         // 1000000
            'lovelace': 6,     // 1000000
            'picoether': 6,    // 1000000
            'gwei': 9,         // 1000000000
            'shannon': 9,      // 1000000000
            'nanoether': 9,    // 1000000000
            'nano': 9,         // 1000000000
            'szabo': 12,       // 1000000000000
            'microether': 12,  // 1000000000000
            'micro': 12,       // 1000000000000
            'finney': 15,      // 1000000000000000
            'milliether': 15,  // 1000000000000000
            'milli': 15,       // 1000000000000000
            'ether': 18,       // 1000000000000000000
            'kether': 21,      // 1000000000000000000000
            'grand': 21,       // 1000000000000000000000
            'mether': 24,      // 1000000000000000000000000
            'gether': 27,      // 1000000000000000000000000000
            'tether': 30,      // 1000000000000000000000000000000
        }
        return this.safeValue (units, unit)
    }

    ethUnit (decimals = 18) {
        const units = {
            0: 'wei',      // 1000000000000000000
            3: 'kwei',     // 1000000000000000
            6: 'mwei',     // 1000000000000
            9: 'gwei',     // 1000000000
            12: 'szabo',   // 1000000
            15: 'finney',  // 1000
            18: 'ether',   // 1
            21: 'kether',  // 0.001
            24: 'mether',  // 0.000001
            27: 'gether',  // 0.000000001
            30: 'tether',  // 0.000000000001
        }
        return this.safeValue (units, decimals)
    }

    fromWei (amount, unit = 'ether', decimals = 18) {
        if (amount === undefined) {
            return amount
        }
        if (decimals !== 18) {
            amount = new BigNumber (amount).times (new BigNumber (10 ** (18 - decimals))).toFixed ()
        } else {
            amount = new BigNumber (amount).toFixed ()
        }
        return parseFloat (this.web3.utils.fromWei (amount, unit))
    }

    toWei (amount, unit = 'ether', decimals = 18) {
        if (amount === undefined) {
            return amount
        }
        if (decimals !== 18) {
            amount = new BigNumber (this.numberToString (amount)).div (new BigNumber (10 ** (18 - decimals))).toFixed ()
        } else {
            amount = this.numberToString (amount)
        }
        return this.web3.utils.toWei (amount, unit)
    }

    decryptAccountFromJson (json, password) {
        return this.decryptAccount ((typeof json === 'string') ? JSON.parse (json) : json, password)
    }

    decryptAccount (key, password) {
        return this.web3.eth.accounts.decrypt (key, password)
    }

    decryptAccountFromPrivateKey (privateKey) {
        return this.web3.eth.accounts.privateKeyToAccount (privateKey)
    }

    soliditySha3 (array) {
        const values = this.solidityValues (array);
        const types = this.solidityTypes (values);
        return '0x' +  ethAbi.soliditySHA3 (types, values).toString ('hex')
    }

    soliditySha256 (array) {
        const values = this.solidityValues (array);
        const types = this.solidityTypes (values);
        return '0x' +  ethAbi.soliditySHA256 (types, values).toString ('hex')
    }

    solidityTypes (array) {
        return array.map (value => (this.web3.utils.isAddress (value) ? 'address' : 'uint256'))
    }

    solidityValues (array) {
        return array.map (value => (this.web3.utils.isAddress (value) ? value : (new BigNumber (value).toFixed ())))
    }

    getZeroExOrderHash (order) {
        return this.soliditySha3 ([
            order['exchangeContractAddress'], // address
            order['maker'], // address
            order['taker'], // address
            order['makerTokenAddress'], // address
            order['takerTokenAddress'], // address
            order['feeRecipient'], // address
            order['makerTokenAmount'], // uint256
            order['takerTokenAmount'], // uint256
            order['makerFee'], // uint256
            order['takerFee'], // uint256
            order['expirationUnixTimestampSec'], // uint256
            order['salt'], // uint256
        ]);
    }

    getZeroExOrderHashV2 (order) {
        // https://github.com/0xProject/0x-monorepo/blob/development/python-packages/order_utils/src/zero_ex/order_utils/__init__.py
        const addressPadding = '000000000000000000000000';
        const header = '1901';
        const domainStructHeader = '91ab3d17e3a50a9d89e63fd30b92be7f5336b03b287bb946787a83a9d62a2766f0f24618f4c4be1e62e026fb039a20ef96f4495294817d1027ffaa6d1f70e61ead7c5bef027816a800da1736444fb58a807ef4c9603b7848673f7e3a68eb14a5';
        const orderSchemaHash = '770501f88a26ede5c04a20ef877969e961eb11fc13b78aaf414b633da0d4f86f';

        const domainStructHash = ethAbi.soliditySHA3 (
            [
                'bytes',
                'bytes',
                'address'
            ],
            [
                Buffer.from (domainStructHeader, 'hex'),
                Buffer.from (addressPadding, 'hex'),
                order['exchangeAddress']
            ]
        );
        const orderStructHash = ethAbi.soliditySHA3 (
            [
                'bytes',
                'bytes',
                'address',
                'bytes',
                'address',
                'bytes',
                'address',
                'bytes',
                'address',
                'uint256',
                'uint256',
                'uint256',
                'uint256',
                'uint256',
                'uint256',
                'string',
                'string'
            ],
            [
                Buffer.from (orderSchemaHash, 'hex'),
                Buffer.from (addressPadding, 'hex'),
                order['makerAddress'],
                Buffer.from (addressPadding, 'hex'),
                order['takerAddress'],
                Buffer.from (addressPadding, 'hex'),
                order['feeRecipientAddress'],
                Buffer.from (addressPadding, 'hex'),
                order['senderAddress'],
                order['makerAssetAmount'],
                order['takerAssetAmount'],
                order['makerFee'],
                order['takerFee'],
                order['expirationTimeSeconds'],
                order['salt'],
                ethUtil.keccak (Buffer.from (order['makerAssetData'].slice(2), 'hex')),
                ethUtil.keccak (Buffer.from (order['takerAssetData'].slice(2), 'hex')),
            ]
        );

        return '0x' + ethUtil.keccak (
            Buffer.concat ([
                Buffer.from (header, 'hex'),
                domainStructHash,
                orderStructHash
            ])
        ).toString ('hex');
    }

    signZeroExOrder (order, privateKey) {
        const orderHash = this.getZeroExOrderHash (order);
        const signature = this.signMessage (orderHash, privateKey);
        return this.extend (order, {
            'orderHash': orderHash,
            'ecSignature': signature, // todo fix v if needed
        })
    }

    signZeroExOrderV2 (order, privateKey) {
        const orderHash = this.getZeroExOrderHashV2 (order);
        const signature = this.signMessage (orderHash, privateKey);
        return this.extend (order, {
            'orderHash': orderHash,
            'ecSignature': signature, // todo fix v if needed
        })
    }

    hashMessage (message) {
        return this.web3.eth.accounts.hashMessage (message)
    }

    // works with Node only
    signHash (hash, privateKey) {
        const signature = ethUtil.ecsign (Buffer.from (hash.slice (-64), 'hex'), Buffer.from (privateKey.slice (-64), 'hex'))
        return {
            v: signature.v, // integer
            r: '0x' + signature.r.toString ('hex'), // '0x'-prefixed hex string
            s: '0x' + signature.s.toString ('hex'), // '0x'-prefixed hex string
        }
    }

    signMessage (message, privateKey) {
        //
        // The following comment is related to MetaMask, we use the upper type of signature prefix:
        //
        // z.ecSignOrderHashAsync ('0xcfdb0a485324ff37699b4c8557f6858f25916fc6fce5993b32fe018aea510b9f',
        //                         '0x731fc101bbe102221c91c31ed0489f1ddfc439a3', {
        //                              prefixType: 'ETH_SIGN',
        //                              shouldAddPrefixBeforeCallingEthSign: true
        //                          }).then ((e, r) => console.log (e,r))
        //
        //     {                            ↓
        //         v: 28,
        //         r: "0xea7a68268b47c48d5d7a4c900e6f9af0015bf70951b3db2f1d835c5d544aaec2",
        //         s: "0x5d1db2a060c955c1fde4c967237b995c2361097405407b33c6046c8aeb3ccbdf"
        //     }
        //
        // --------------------------------------------------------------------
        //
        // z.ecSignOrderHashAsync ('0xcfdb0a485324ff37699b4c8557f6858f25916fc6fce5993b32fe018aea510b9f',
        //                         '0x731fc101bbe102221c91c31ed0489f1ddfc439a3', {
        //                              prefixType: 'NONE',
        //                              shouldAddPrefixBeforeCallingEthSign: true
        //                          }).then ((e, r) => console.log (e,r))
        //
        //     {                            ↓
        //         v: 27,
        //         r: "0xc8c710022c57de4f529d448e9b40517dd9bfb49ff1eb245f5856664b865d14a6",
        //         s: "0x0740bb21f4f094fbbdbafa903bb8f057f82e0c6e4fe65d19a1daed4ed97cd394"
        //     }
        //
        const signature = this.decryptAccountFromPrivateKey (privateKey).sign (message, privateKey.slice (-64))
        return {
            v: parseInt (signature.v.slice (2), 16), // integer
            r: signature.r, // '0x'-prefixed hex string
            s: signature.s, // '0x'-prefixed hex string
        }
    }

    signMessage2 (message, privateKey) {
        // an alternative to signMessage using ethUtil (ethereumjs-util) instead of web3
        return this.signHash (this.hashMessage (message), privateKey.slice (-64))
    }

<<<<<<< HEAD
    // --------------------------------------------------------
    // websocket methods
    searchIndexToInsertOrUpdate (value, orderedArray, key, descending = false) {
        let i;
        let direction = descending ? -1 : 1;
        let compare = (a, b) =>
                ((a < b) ? -direction :
                ((a > b) ?  direction : 0));
        for (i = 0; i < orderedArray.length; i++) {
            if (compare (orderedArray[i][key], value) >= 0) {
                return i;
            }
        }
        return i;
    }
    updateBidAsk (bidAsk, currentBidsAsks, bids = false) {
        // insert or replace ordered
        let index = this.searchIndexToInsertOrUpdate (bidAsk[0], currentBidsAsks, 0, bids);
        if ((index < currentBidsAsks.length) && (currentBidsAsks[index][0] === bidAsk[0])){
            // found
            if (bidAsk[1] === 0) {
                // remove
                currentBidsAsks.splice (index, 1);
            } else {
                // update
                currentBidsAsks[index] = bidAsk;
            }
        } else {
            if (bidAsk[1] !== 0) {
                // insert
                currentBidsAsks.splice (index, 0, bidAsk);
            }
        }
    }

    updateBidAskDiff (bidAsk, currentBidsAsks, bids = false) {
        // insert or replace ordered
        let index = this.searchIndexToInsertOrUpdate (bidAsk[0], currentBidsAsks, 0, bids);
        if ((index < currentBidsAsks.length) && (currentBidsAsks[index][0] === bidAsk[0])){
            // found
            let nextValue = currentBidsAsks[index][1] + bidAsk[1];
            if (nextValue === 0) {
                // remove
                currentBidsAsks.splice (index, 1);
            } else {
                // update
                currentBidsAsks[index][1] = nextValue;
            }
        } else {
            if (bidAsk[1] !== 0) {
                // insert
                currentBidsAsks.splice (index, 0, bidAsk);
            }
        }
    }

    mergeOrderBookDelta (currentOrderBook, orderbook, timestamp = undefined, bidsKey = 'bids', asksKey = 'asks', priceKey = 0, amountKey = 1) {
        let bids = (bidsKey in orderbook) ? this.parseBidsAsks (orderbook[bidsKey], priceKey, amountKey) : [];
        bids.forEach ((bid) => this.updateBidAsk (bid, currentOrderBook.bids, true));
        let asks = (asksKey in orderbook) ? this.parseBidsAsks (orderbook[asksKey], priceKey, amountKey) : [];
        asks.forEach ((ask) => this.updateBidAsk (ask, currentOrderBook.asks, false));
        currentOrderBook.timestamp = timestamp;
        currentOrderBook.datetime = (typeof timestamp !== 'undefined') ? this.iso8601 (timestamp) : undefined;
        return currentOrderBook;
    }

    mergeOrderBookDeltaDiff (currentOrderBook, orderbook, timestamp = undefined, bidsKey = 'bids', asksKey = 'asks', priceKey = 0, amountKey = 1) {
        let bids = (bidsKey in orderbook) ? this.parseBidsAsks (orderbook[bidsKey], priceKey, amountKey) : [];
        bids.forEach ((bid) => this.updateBidAskDiff (bid, currentOrderBook.bids, true));
        let asks = (asksKey in orderbook) ? this.parseBidsAsks (orderbook[asksKey], priceKey, amountKey) : [];
        asks.forEach ((ask) => this.updateBidAskDiff (ask, currentOrderBook.asks, false));
        currentOrderBook.timestamp = timestamp;
        currentOrderBook.datetime = (typeof timestamp !== 'undefined') ? this.iso8601 (timestamp) : undefined;
        return currentOrderBook;
    }

    _websocketContextGetSubscribedEventSymbols (conxid) {
        let ret = [];
        let events = this._contextGetEvents(conxid);
        for (let key in events) {
            for (let symbol in events[key]) {
                let symbolContext = events[key][symbol];
                if ((symbolContext['subscribed']) ||(symbolContext['subscribing'])){
                    ret.push ({
                        'event': key,
                        'symbol': symbol,
                    });
                }
            }
        }
        return ret;
    }

    _websocketValidEvent (event) {
        return (typeof this.wsconf['events'] !== undefined) && (event in this.wsconf['events']);
    }

    _websocketResetContext (conxid, conxtpl = undefined) {
        if (!(conxid in this.websocketContexts)) {
            this.websocketContexts[conxid] = {
                '_': {},
                'conx-tpl': conxtpl,
                'events': {},
                'conx': undefined,
            };
        } else {
            let events = this._contextGetEvents(conxid);
            for (let key in events) {
                for (let symbol in events[key]) {
                    let symbolContext = events[key][symbol];
                    symbolContext['subscribed'] = false;
                    symbolContext['subscribing'] = false;
                    symbolContext['data'] = {};
                }
            }
        }
    }

    _contextGetConxTpl(conxid) {
        return this.websocketContexts[conxid]['conx-tpl'];
    }

    _contextGetConnection(conxid) {
        if (this.websocketContexts[conxid]['conx'] === undefined){
            return null;
        }
        return this.websocketContexts[conxid]['conx']['conx'];
    }

    _contextGetConnectionInfo (conxid) {
        if (this.websocketContexts[conxid]['conx'] === undefined){
            throw new NotSupported ("websocket <" + conxid + "> not found in this exchange: " + this.id);
        }
        return this.websocketContexts[conxid]['conx'];
    }

    _contextIsConnectionReady(conxid) {
        return this.websocketContexts[conxid]['conx']['ready'];
    }

    _contextSetConnectionReady(conxid, ready) {
        this.websocketContexts[conxid]['conx']['ready'] = ready;
    }

    _contextIsConnectionAuth(conxid) {
        return this.websocketContexts[conxid]['conx']['auth'];
    }

    _contextSetConnectionAuth(conxid, auth) {
        this.websocketContexts[conxid]['conx']['auth'] = auth;
    }

    _contextSetConnectionInfo(conxid, info) {
        this.websocketContexts[conxid]['conx'] = info;
    }

    _contextSet (conxid, key, data) {
        this.websocketContexts[conxid]['_'][key] = data;
    }

    _contextGet (conxid, key) {
        return this.websocketContexts[conxid]['_'][key];
    }

    _contextGetEvents(conxid) {
        return this.websocketContexts[conxid]['events'];
    }

    _contextGetSymbols(conxid, event){
        return this.websocketContexts[conxid]['events'][event];
    }

    _contextResetEvent(conxid, event) {
        this.websocketContexts[conxid]['events'][event] = {};
    }

    _contextResetSymbol(conxid, event, symbol) {
        this.websocketContexts[conxid]['events'][event][symbol] = {
            'subscribed': false,
            'subscribing': false,
            'data': {},
        };
    }

    _contextGetSymbolData(conxid, event, symbol) {
        return this.websocketContexts[conxid]['events'][event][symbol]['data'];
    }

    _contextSetSymbolData(conxid, event, symbol, data){
        this.websocketContexts[conxid]['events'][event][symbol]['data'] = data;
    }

    _contextSetSubscribed (conxid, event, symbol, subscribed) {
        this.websocketContexts[conxid]['events'][event][symbol]['subscribed'] = subscribed;
    }

    _contextIsSubscribed (conxid, event, symbol) {
        return (typeof this.websocketContexts[conxid]['events'][event] !== 'undefined') && 
            (typeof this.websocketContexts[conxid]['events'][event][symbol] !== 'undefined') && 
            this.websocketContexts[conxid]['events'][event][symbol]['subscribed'];
    }

    _contextSetSubscribing (conxid, event, symbol, subscribing) {
        this.websocketContexts[conxid]['events'][event][symbol]['subscribing'] = subscribing;
    }

    _contextIsSubscribing (conxid, event, symbol) {
        return (typeof this.websocketContexts[conxid]['events'][event] !== 'undefined') && 
            (typeof this.websocketContexts[conxid]['events'][event][symbol] !== 'undefined') && 
            this.websocketContexts[conxid]['events'][event][symbol]['subscribing'];
    }

    _websocketGetConxid4Event (event, symbol) {
        let eventConf = this.safeValue(this.wsconf['events'], event);
        let conxParam = this.safeValue (eventConf, 'conx-param', {
            'id': '{id}'
        });
        return {
            'conxid' : this.implodeParams (conxParam['id'], { 
                'event': event,
                'symbol': symbol,
                'id': eventConf['conx-tpl']
            }),
            'conxtpl' : eventConf['conx-tpl']
        };
    }

    _websocketGetActionForEvent(conxid, event, symbol, subscription=true, subscriptionParams = {}){
        // if subscription and still subscribed no action returned
        //let sym = undefined;
        //if ((event in this.websocketContext[conxid]) && (symbol in this.websocketContext[conxid][event])){
        //    sym = this.websocketContext[event][symbol];
        //}
        let isSubscribed = this._contextIsSubscribed(conxid, event, symbol);
        let isSubscribing = this._contextIsSubscribing(conxid, event, symbol);
        if (subscription && (isSubscribed || isSubscribing)) {
            return null;
        }
        // if unsubscription and no subscribed and no subscribing no action returned
        if (!subscription && (!isSubscribed && !isSubscribing)) {
            return null;
        }
        // get conexion type for event
        let eventConf = this.safeValue(this.wsconf['events'], event);
        if (eventConf === undefined) {
            throw new ExchangeError ("invalid websocket configuration for event: " + event + " in exchange: " + this.id);
        }
        let conxTplName = this.safeString (eventConf, 'conx-tpl', 'default');
        let conxTpl = this.safeValue(this.wsconf['conx-tpls'], conxTplName);
        if (conxTpl === undefined) {
            throw new ExchangeError ("tpl websocket conexion: " + conxTplName + " does not exist in exchange: " + this.id);
        }
        let conxParam = this.safeValue (eventConf, 'conx-param', {
            'url': '{baseurl}',
            'id': '{id}',
            'stream': '{symbol}',
        });
        let params = extend ({}, conxTpl, {
            'event': event,
            'symbol': symbol,
            'id': conxTplName,
        });
        let config = extend ({}, conxTpl);
        for (let key in conxParam) {
            config[key] = this.implodeParams (conxParam[key], params);
        }
        if (!(('id' in config) && ('url' in config) && ('type' in config))) {
            throw new ExchangeError ("invalid websocket configuration in exchange: " + this.id);
        }
        switch (config['type']){
            case 'signalr':
                return {
                    'action': 'connect',
                    'conx-config': config,
                    'reset-context': 'onconnect',
                    'conx-tpl': conxTplName,
                };
            case 'ws-io':
                return {
                    'action': 'connect',
                    'conx-config': config,
                    'reset-context': 'onconnect',
                    'conx-tpl': conxTplName,
                };
            case 'pusher':
                return {
                    'action': 'connect',
                    'conx-config': config,
                    'reset-context': 'onconnect',
                    'conx-tpl': conxTplName,
                };
            case 'ws':
                return {
                    'action': 'connect',
                    'conx-config': config,
                    'reset-context': 'onconnect',
                    'conx-tpl': conxTplName,
                };
            case 'ws-s':
                let subscribed = this._websocketContextGetSubscribedEventSymbols(config['id']);
                if (subscription) {
                    subscribed.push ({
                        'event': event,
                        'symbol': symbol,
                    });
                    config ['url'] = this._websocketGenerateUrlStream (subscribed, config, subscriptionParams);
                    return {
                        'action': 'reconnect',
                        'conx-config': config,
                        'reset-context': 'onreconnect',
                        'conx-tpl': conxTplName,
                    };
                } else {
                    for (let i = 0; i < subscribed.length; i++) {
                        let element = subscribed[i];
                        if ((element['event'] === event) && (element['symbol'] === symbol)) {
                            subscribed.splice (i, 1);
                            break;
                        }
                    }
                    if (subscribed.length === 0) {
                        return {
                            'action': 'disconnect',
                            'conx-config': config,
                            'reset-context': 'always',
                            'conx-tpl': conxTplName,
                        };

                    } else {
                        config ['url'] = this._websocketGenerateUrlStream (subscribed, config, subscriptionParams);
                        return {
                            'action': 'reconnect',
                            'conx-config': config,
                            'reset-context': 'onreconnect',
                            'conx-tpl': conxTplName,
                        };
                    }
                }
             
            default:
                throw new NotSupported ("invalid websocket connection: " + config['type'] + " for exchange " + this.id);
        }
    }

    async _websocketEnsureConxActive (event, symbol, subscribe, subscriptionParams = {}) {
        let { conxid, conxtpl } = this._websocketGetConxid4Event (event, symbol);
        if (!(conxid in this.websocketContexts)) {
            this._websocketResetContext(conxid, conxtpl);
        }
        let action = this._websocketGetActionForEvent (conxid, event, symbol, subscribe, subscriptionParams);
        if (action !== null) {
            let conxConfig = this.safeValue (action, 'conx-config', {});
            conxConfig['verbose'] = this.verbose;
            if (!(event in this._contextGetEvents(conxid))) {
                this._contextResetEvent(conxid, event);
            }
            if (!(symbol in this._contextGetSymbols(conxid, event))){
                this._contextResetSymbol(conxid, event, symbol);
            }
            let conx;
            switch(action['action']){
                case 'reconnect':
                    conx = this._contextGetConnection(conxid);
                    if (conx != null){
                        conx.close();
                    }
                    if (action['reset-context'] === 'onreconnect') {
                        this._websocketResetContext(conxid, conxtpl);
                    }
                    this._contextSetConnectionInfo (conxid, await this._websocketInitialize(conxConfig, conxid));
                    break;
                case 'connect':
                    conx = this._contextGetConnection(conxid);
                    if (conx != null){
                        if (conx.isActive()){
                            break;
                        }
                        conx.close();
                        this._websocketResetContext(conxid, conxtpl);
                    } else {
                        this._websocketResetContext(conxid, conxtpl);
                    }
                    this._contextSetConnectionInfo (conxid, await this._websocketInitialize(conxConfig, conxid));
                    break;
                case 'disconnect':
                    conx = this._contextGetConnection(conxid);
                    if (conx != null) {
                        conx.close();
                        this._websocketResetContext(conxid, conxtpl);
                    }
                    return conxid;
            }
            await this.websocketConnect (conxid);
        }
        return conxid;
    }

    async websocketConnect (conxid = 'default') {
        let websocketConxInfo = this._contextGetConnectionInfo(conxid);
        let conxTpl = this._contextGetConxTpl (conxid);
        await this.loadMarkets();
        if (!websocketConxInfo['ready']) {
            let wait4readyEvent = this.safeString (this.wsconf['conx-tpls'][conxTpl], 'wait4readyEvent');
            if (wait4readyEvent != null){
                await new Promise(async (resolve, reject) => {
                    this.once (wait4readyEvent, (success, error) => {
                        if (success) {
                            websocketConxInfo['ready'] = true;
                            resolve();
                        } else {
                            reject(error);
                        }
                    });
                    websocketConxInfo['conx'].connect ();
                });
            } else {
                await websocketConxInfo['conx'].connect ();
            }
        }
    }

    websocketClose (conxid = 'default') {
        let websocketConxInfo = this._contextGetConnectionInfo(conxid);
        websocketConxInfo['conx'].close();
    }

    websocketSend (data, conxid = 'default') {
        let websocketConxInfo = this._contextGetConnectionInfo(conxid);
        websocketConxInfo['conx'].send(data);
    }

    websocketSendJson (data, conxid = 'default') {
        let websocketConxInfo = this._contextGetConnectionInfo(conxid);
        if (this.verbose)
            console.log (conxid + "->" + JSON.stringify(data));
        websocketConxInfo['conx'].sendJson(data);
    }

    async _websocketInitialize (websocketConfig, conxid = 'default') {
        let websocketConnectionInfo = {
            'auth': false,
            'ready': false,
            'conx': null,
        };
        websocketConfig = await this._websocketOnInit (conxid, websocketConfig);
        websocketConfig['agent'] = this.agent;
        switch (websocketConfig['type']){
            case 'signalr':
                websocketConnectionInfo['conx'] = new WebsocketConnection (websocketConfig, this.timeout);
                break;
            case 'ws-io':
                websocketConnectionInfo['conx'] = new SocketIoLightConnection (websocketConfig, this.timeout);
                break;
            case 'pusher':
                websocketConnectionInfo['conx'] = new PusherLightConnection (websocketConfig, this.timeout);
                break;
            case 'ws':
                websocketConnectionInfo['conx'] = new WebsocketConnection (websocketConfig, this.timeout);
                break;
            case 'ws-s':
                websocketConnectionInfo['conx'] = new WebsocketConnection (websocketConfig, this.timeout);
                break;
            default:
                throw new NotSupported ("invalid websocket connection: " + websocketConfig['type'] + " for exchange " + this.id);
        }        
        websocketConnectionInfo['conx'].on ('open', () => {
            websocketConnectionInfo['auth'] = false;
            this._websocketOnOpen(conxid, websocketConnectionInfo['conx'].options);
        });
        websocketConnectionInfo['conx'].on ('err', (err) => {
            websocketConnectionInfo['auth'] = false;
            this._websocketOnError(conxid, err);
            this._websocketResetContext (conxid);
            this.emit ('err', new NetworkError (err), conxid);
        });
        websocketConnectionInfo['conx'].on ('message', (data) => {
            if (this.verbose)
                console.log (conxid + '<-' + data);
            try {
                this._websocketOnMessage (conxid, data);
            } catch (ex) {
                this.emit ('err', ex, conxid);
            }
        });
        websocketConnectionInfo['conx'].on ('close', () => {
            websocketConnectionInfo['auth'] = false;
            this._websocketOnClose(conxid);
            this._websocketResetContext (conxid);
            this.emit ('close', conxid);
        });

        return websocketConnectionInfo;
    }

    timeoutPromise (promise, scope) {
        return timeout (this.timeout, promise).catch (e => {
            if (e instanceof TimedOut)
                throw new RequestTimeout (this.id + ' ' + scope + ' request timed out (' + this.timeout + ' ms)');
            throw e;
        });
    }

    _cloneOrderBook (ob, limit = undefined) {
        let ret =  {
            'timestamp': ob.timestamp,
            'datetime': ob.datetime,
            'nonce': ob.nonce,
        };
        if (limit === undefined) {
            ret['bids'] = ob.bids.slice ();
            ret['asks'] = ob.asks.slice ();
        } else {
            ret['bids'] = ob.bids.slice (0, limit);
            ret['asks'] = ob.asks.slice (0, limit);            
        }
        return ret;
    }

    _executeAndCallback (contextId, method, params, callback, context = {}, thisParam = null) {
        try {
            thisParam = thisParam != null ? thisParam: this;
            let promise = this[method].apply (thisParam, params);
            let that = this;
            promise.then(function() {
                let args = [].slice.call(arguments);
                args.unshift(null);
                args.unshift(context);
                try {
                    thisParam[callback].apply (thisParam, args);
                } catch (ex) {
                    console.log (ex.stack);
                    that.emit ('err', new ExchangeError (that.id + ': error invoking method ' + callback + ' in _executeAndCallback: '+ ex), contextId);
                }
            }).catch(function(error) {
                try {
                    thisParam[callback].apply (thisParam, [context, error]);
                } catch (ex) {
                    console.log (ex.stack);
                    that.emit ('err', new ExchangeError (that.id + ': error invoking method ' + callback + ' in _executeAndCallback: '+ ex), contextId);
                }
            });
        } catch (ex) {
            console.log (ex.stack);
            that.emit ('err', new ExchangeError (that.id + ': error invoking method ' + method + ' in _executeAndCallback: '+ ex), contextId);
        }
    }

    websocketFetchOrderBook (symbol, limit = undefined) {
        return this.timeoutPromise (new Promise (async (resolve, reject) => {
            try {
                if (!this._websocketValidEvent('ob')) {
                    reject(new ExchangeError ('Not valid event ob for exchange ' + this.id));
                    return;
                }
                let conxid = await this._websocketEnsureConxActive ('ob', symbol, true);
                let ob = this._getCurrentWebsocketOrderbook (conxid, symbol, limit);
                if (typeof ob !== 'undefined') {
                    resolve (ob);
                    return;
                }
                let f = (symbolR, ob) => {
                    if (symbolR === symbol) {
                        this.removeListener ('ob', f);
                        resolve (this._getCurrentWebsocketOrderbook (conxid, symbol, limit));
                    }
                }
                this.on ('ob', f);
            } catch (ex) {
                reject (ex);
            }
        }), 'websocketFetchOrderBook');
    }

    websocketSubscribe (event, symbol, params = {}) {
        let promise = new Promise (async (resolve, reject) => {
            try {
                if (!this._websocketValidEvent(event)) {
                    reject(new ExchangeError ('Not valid event ' + event + ' for exchange ' + this.id));
                    return;
                }
                let conxid = await this._websocketEnsureConxActive (event, symbol, true, params);
                const oid = this.nonce();// + '-' + symbol + '-ob-subscribe';
                this.once (oid.toString(), (success, ex = null) => {
                    if (success) {
                        this._contextSetSubscribed(conxid, event, symbol, true);
                        this._contextSetSubscribing(conxid, event, symbol, false);
                        resolve ();
                    } else {
                        this._contextSetSubscribed(conxid, event, symbol, false);
                        this._contextSetSubscribing(conxid, event, symbol, false);
                        if (ex != null) {
                            reject (ex);
                        } else {
                            reject (new ExchangeError ('error subscribing to ' + event + '(' + symbol + ') ' + this.id));
                        }
                    }
                });
                this._contextSetSubscribing(conxid, event, symbol, true);
                this._websocketSubscribe (conxid, event, symbol, oid, params);
            } catch (ex) {
                reject (ex);
            }
        });
        return this.timeoutPromise (promise, 'websocketSubscribe');
    }

    websocketUnsubscribe (event, symbol, params = {}) {
        let promise = new Promise (async (resolve, reject) => {
            try {
                if (!this._websocketValidEvent(event)) {
                    reject(new ExchangeError ('Not valid event ' + event + ' for exchange ' + this.id));
                    return;
                }
                let conxid = await this._websocketEnsureConxActive (event, symbol, false);
                const oid = this.nonce();// + '-' + symbol + '-ob-subscribe';
                this.once (oid.toString(), (success, ex = null) => {
                    if (success) {
                        this._contextSetSubscribed(conxid, event, symbol, false);
                        this._contextSetSubscribing(conxid, event, symbol, false);
                        resolve ();
                    } else {
                        if (ex != null) {
                            reject (ex);
                        } else {
                            reject (new ExchangeError ('error unsubscribing to ' + event + '(' + symbol + ') ' + this.id));
                        }
                    }
                });
                this._websocketUnsubscribe (conxid, event, symbol, oid,params);
            } catch (ex) {
                reject (ex);
            }
        });
        return this.timeoutPromise (promise, 'websocketUnsubscribe');
    }


    async _websocketOnInit (contextId, websocketConexConfig) {
        return websocketConexConfig;
    }

    _websocketOnOpen (contextId, websocketConexConfig) {
    }

    _websocketOnMessage (contextId, data) {
    }

    _websocketOnClose (contextId) {
    }

    _websocketOnError (contextId) {
    }

    _websocketMarketId (symbol) {
        return this.marketId (symbol)
    }

    _websocketGenerateUrlStream (events, options, subscriptionParams) {
        throw new NotSupported ('You must implement _websocketGenerateUrlStream method for exchange ' + this.id);
    }

    _websocketSubscribe (contextId, event, symbol, nonce, params = {}) {
        throw new NotSupported ('subscribe ' + event + '(' + symbol + ') not supported for exchange ' + this.id);
    }

    _websocketUnsubscribe (contextId, event, symbol, nonce, params = {}) {
        throw new NotSupported ('unsubscribe ' + event + '(' + symbol + ') not supported for exchange ' + this.id);
    }

    _websocketMethodMap (key) {
        if ((this.wsconf['methodmap'] === undefined) || (this.wsconf['methodmap'][key] === undefined)){
            throw new ExchangeError (this.id + ': ' + key + ' not found in websocket methodmap')
        }
        return this.wsconf['methodmap'][key];
    }

    _setTimeout (contextId, mseconds, method, params, thisParam = null) {
        thisParam = thisParam != null ? thisParam: this;
        let that = this;
        return setTimeout (function () {
            try {
                thisParam[method].apply (thisParam, params);
            } catch (ex) {
                that.emit ('err', new ExchangeError (that.id + ': error invoking method ' + method + ' '+ ex), contextId);
            }
        }, mseconds);
    }

    _cancelTimeout (handle) {
        clearTimeout (handle);
    }

    _setTimer (contextId, mseconds, method, params, thisParam = null) {
        thisParam = thisParam != null ? thisParam: this;
        let that = this;
        return setInterval (function () {
            try {
                thisParam[method].apply (thisParam, params);
            } catch (ex) {
                that.emit ('err', new ExchangeError (that.id + ': error invoking method ' + method + ' '+ ex), contextId);
            }
        }, mseconds);
    }

    _cancelTimer (handle) {
        clearInterval (handle);
    }

    _getCurrentWebsocketOrderbook (contextId, symbol, limit) {
        throw new NotSupported ('You must implement _getCurrentWebsocketOrderbook method for exchange ' + this.id);
    }

    gunzip (data) {
        return zlib.gunzipSync (data).toString ();
    }

    inflateRaw (data, from = null) {
        if (from) {
            data = Buffer.from(data, from);
        }
        return zlib.inflateRawSync (data).toString ();
=======
    oath (key) {
        if (typeof this.twofa !== 'undefined') {
            return this.totp (key)
        } else {
            throw new ExchangeError (this.id + ' this.twofa has not been set')
        }
>>>>>>> 3d334cdf
    }
}<|MERGE_RESOLUTION|>--- conflicted
+++ resolved
@@ -1606,7 +1606,6 @@
         return this.signHash (this.hashMessage (message), privateKey.slice (-64))
     }
 
-<<<<<<< HEAD
     // --------------------------------------------------------
     // websocket methods
     searchIndexToInsertOrUpdate (value, orderedArray, key, descending = false) {
@@ -2328,13 +2327,13 @@
             data = Buffer.from(data, from);
         }
         return zlib.inflateRawSync (data).toString ();
-=======
+    }
+    
     oath (key) {
         if (typeof this.twofa !== 'undefined') {
             return this.totp (key)
         } else {
             throw new ExchangeError (this.id + ' this.twofa has not been set')
         }
->>>>>>> 3d334cdf
     }
 }