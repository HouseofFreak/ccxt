--- conflicted
+++ resolved
@@ -1338,17 +1338,12 @@
             }
         } else {
             let config = this._contextGet (contextId, 'config');
-<<<<<<< HEAD
             symbolData['ob'] = this.mergeOrderBookDelta (symbolData['ob'], data, data['E'], 'b', 'a');
-            this.emit ('ob', symbol, this._cloneOrderBook (symbolData['ob'], config['ob'][symbol]['limit']));
-=======
-            symbolData['ob'] = this.mergeOrderBookDelta (symbolData['ob'], data, undefined, 'b', 'a');
             if (typeof config !== 'undefined') {
                 this.emit ('ob', symbol, this._cloneOrderBook (symbolData['ob'], config['ob'][symbol]['limit']));
             } else {
                 this.emit ('ob', symbol, this._cloneOrderBook (symbolData['ob']));
             }
->>>>>>> 19c5d904
             this._contextSetSymbolData (contextId, 'ob', symbol, symbolData);
         }
     }
