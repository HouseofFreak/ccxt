'use strict';

// ---------------------------------------------------------------------------

const bitfinex = require ('./bitfinex.js');
const { ExchangeError, NotSupported, InsufficientFunds } = require ('./base/errors');

// ---------------------------------------------------------------------------

module.exports = class bitfinex2 extends bitfinex {
    describe () {
        return this.deepExtend (super.describe (), {
            'id': 'bitfinex2',
            'name': 'Bitfinex',
            'countries': [ 'VG' ],
            'version': 'v2',
            'certified': false,
            // new metainfo interface
            'has': {
                'CORS': true,
                'createLimitOrder': false,
                'createMarketOrder': false,
                'createOrder': false,
                'deposit': false,
                'editOrder': false,
                'fetchDepositAddress': false,
                'fetchClosedOrders': false,
                'fetchFundingFees': false,
                'fetchMyTrades': false, // has to be false https://github.com/ccxt/ccxt/issues/4971
                'fetchOHLCV': true,
                'fetchOpenOrders': false,
                'fetchOrder': true,
                'fetchTickers': true,
                'fetchTradingFee': false,
                'fetchTradingFees': false,
                'withdraw': true,
            },
            'timeframes': {
                '1m': '1m',
                '5m': '5m',
                '15m': '15m',
                '30m': '30m',
                '1h': '1h',
                '3h': '3h',
                '6h': '6h',
                '12h': '12h',
                '1d': '1D',
                '1w': '7D',
                '2w': '14D',
                '1M': '1M',
            },
            'rateLimit': 1500,
            'urls': {
                'logo': 'https://user-images.githubusercontent.com/1294454/27766244-e328a50c-5ed2-11e7-947b-041416579bb3.jpg',
                'api': {
                    'v1': 'https://api.bitfinex.com',
                    'public': 'https://api-pub.bitfinex.com',
                    'private': 'https://api.bitfinex.com',
                },
                'www': 'https://www.bitfinex.com',
                'doc': [
                    'https://docs.bitfinex.com/v2/docs/',
                    'https://github.com/bitfinexcom/bitfinex-api-node',
                ],
                'fees': 'https://www.bitfinex.com/fees',
            },
            'api': {
                'v1': {
                    'get': [
                        'symbols',
                        'symbols_details',
                    ],
                },
                'public': {
                    'get': [
                        'platform/status',
                        'tickers',
                        'ticker/{symbol}',
                        'trades/{symbol}/hist',
                        'book/{symbol}/{precision}',
                        'book/{symbol}/P0',
                        'book/{symbol}/P1',
                        'book/{symbol}/P2',
                        'book/{symbol}/P3',
                        'book/{symbol}/R0',
                        'stats1/{key}:{size}:{symbol}:{side}/{section}',
                        'stats1/{key}:{size}:{symbol}/{section}',
                        'stats1/{key}:{size}:{symbol}:long/last',
                        'stats1/{key}:{size}:{symbol}:long/hist',
                        'stats1/{key}:{size}:{symbol}:short/last',
                        'stats1/{key}:{size}:{symbol}:short/hist',
                        'candles/trade:{timeframe}:{symbol}/{section}',
                        'candles/trade:{timeframe}:{symbol}/last',
                        'candles/trade:{timeframe}:{symbol}/hist',
                    ],
                    'post': [
                        'calc/trade/avg',
                        'calc/fx',
                    ],
                },
                'private': {
                    'post': [
                        'auth/r/wallets',
                        'auth/r/orders/{symbol}',
                        'auth/r/orders/{symbol}/new',
                        'auth/r/orders/{symbol}/hist',
                        'auth/r/order/{symbol}:{id}/trades',
                        'auth/r/trades/hist',
                        'auth/r/trades/{symbol}/hist',
                        'auth/r/positions',
                        'auth/r/positions/hist',
                        'auth/r/funding/offers/{symbol}',
                        'auth/r/funding/offers/{symbol}/hist',
                        'auth/r/funding/loans/{symbol}',
                        'auth/r/funding/loans/{symbol}/hist',
                        'auth/r/funding/credits/{symbol}',
                        'auth/r/funding/credits/{symbol}/hist',
                        'auth/r/funding/trades/{symbol}/hist',
                        'auth/r/info/margin/{key}',
                        'auth/r/info/funding/{key}',
                        'auth/r/ledgers/hist',
                        'auth/r/movements/hist',
                        'auth/r/movements/{currency}/hist',
                        'auth/r/stats/perf:{timeframe}/hist',
                        'auth/r/alerts',
                        'auth/w/alert/set',
                        'auth/w/alert/{type}:{symbol}:{price}/del',
                        'auth/calc/order/avail',
                        'auth/r/ledgers/{symbol}/hist',
                        'auth/r/settings',
                        'auth/w/settings/set',
                        'auth/w/settings/del',
                        'auth/r/info/user',
                    ],
                },
            },
            'fees': {
                'trading': {
                    'maker': 0.1 / 100,
                    'taker': 0.2 / 100,
                },
                'funding': {
                    'withdraw': {
                        'BTC': 0.0004,
                        'BCH': 0.0001,
                        'ETH': 0.00135,
                        'EOS': 0.0,
                        'LTC': 0.001,
                        'OMG': 0.15097,
                        'IOT': 0.0,
                        'NEO': 0.0,
                        'ETC': 0.01,
                        'XRP': 0.02,
                        'ETP': 0.01,
                        'ZEC': 0.001,
                        'BTG': 0.0,
                        'DASH': 0.01,
                        'XMR': 0.0001,
                        'QTM': 0.01,
                        'EDO': 0.23687,
                        'DAT': 9.8858,
                        'AVT': 1.1251,
                        'SAN': 0.35977,
                        'USDT': 5.0,
                        'SPK': 16.971,
                        'BAT': 1.1209,
                        'GNT': 2.8789,
                        'SNT': 9.0848,
                        'QASH': 1.726,
                        'YYW': 7.9464,
                    },
                },
            },
<<<<<<< HEAD
            'wsconf': {
                'conx-tpls': {
                    'default': {
                        'type': 'ws',
                        'baseurl': 'wss://api.bitfinex.com/ws/2',
                        'wait4readyEvent': 'statusok',
                    },
                },
                'methodmap': {
                    '_websocketTimeoutRemoveNonce': '_websocketTimeoutRemoveNonce',
                },
                'events': {
                    'ob': {
                        'conx-tpl': 'default',
                        'conx-param': {
                            'url': '{baseurl}',
                            'id': '{id}',
                        },
                    },
                    'trade': {
                        'conx-tpl': 'default',
                        'conx-param': {
                            'url': '{baseurl}',
                            'id': '{id}',
                        },
                    },
=======
            'options': {
                'orderTypes': {
                    'MARKET': undefined,
                    'EXCHANGE MARKET': 'market',
                    'LIMIT': undefined,
                    'EXCHANGE LIMIT': 'limit',
                    'STOP': undefined,
                    'EXCHANGE STOP': 'stopOrLoss',
                    'TRAILING STOP': undefined,
                    'EXCHANGE TRAILING STOP': undefined,
                    'FOK': undefined,
                    'EXCHANGE FOK': 'limit FOK',
                    'STOP LIMIT': undefined,
                    'EXCHANGE STOP LIMIT': 'limit stop',
                    'IOC': undefined,
                    'EXCHANGE IOC': 'limit ioc',
                },
                'fiat': {
                    'USD': 'USD',
                    'EUR': 'EUR',
                    'JPY': 'JPY',
                    'GBP': 'GBP',
>>>>>>> 955adbfd
                },
            },
        });
    }

    isFiat (code) {
        return (code in this.options['fiat']);
    }

    getCurrencyId (code) {
        return 'f' + code;
    }

    async fetchMarkets (params = {}) {
        let markets = await this.v1GetSymbolsDetails ();
        let result = [];
        for (let p = 0; p < markets.length; p++) {
            let market = markets[p];
            let id = market['pair'].toUpperCase ();
            let baseId = id.slice (0, 3);
            let quoteId = id.slice (3, 6);
            let base = this.commonCurrencyCode (baseId);
            let quote = this.commonCurrencyCode (quoteId);
            let symbol = base + '/' + quote;
            id = 't' + id;
            baseId = this.getCurrencyId (baseId);
            quoteId = this.getCurrencyId (quoteId);
            let precision = {
                'price': market['price_precision'],
                'amount': market['price_precision'],
            };
            let limits = {
                'amount': {
                    'min': this.safeFloat (market, 'minimum_order_size'),
                    'max': this.safeFloat (market, 'maximum_order_size'),
                },
                'price': {
                    'min': Math.pow (10, -precision['price']),
                    'max': Math.pow (10, precision['price']),
                },
            };
            limits['cost'] = {
                'min': limits['amount']['min'] * limits['price']['min'],
                'max': undefined,
            };
            result.push ({
                'id': id,
                'symbol': symbol,
                'base': base,
                'quote': quote,
                'baseId': baseId,
                'quoteId': quoteId,
                'active': true,
                'precision': precision,
                'limits': limits,
                'info': market,
            });
        }
        return result;
    }

    async fetchBalance (params = {}) {
        // this api call does not return the 'used' amount - use the v1 version instead (which also returns zero balances)
        await this.loadMarkets ();
        let response = await this.privatePostAuthRWallets ();
        let balanceType = this.safeString (params, 'type', 'exchange');
        let result = { 'info': response };
        for (let b = 0; b < response.length; b++) {
            let balance = response[b];
            let accountType = balance[0];
            let currency = balance[1];
            let total = balance[2];
            let available = balance[4];
            if (accountType === balanceType) {
                let code = currency;
                if (currency in this.currencies_by_id) {
                    code = this.currencies_by_id[currency]['code'];
                } else if (currency[0] === 't') {
                    currency = currency.slice (1);
                    code = currency.toUpperCase ();
                    code = this.commonCurrencyCode (code);
                } else {
                    code = this.commonCurrencyCode (code);
                }
                let account = this.account ();
                account['total'] = total;
                if (!available) {
                    if (available === 0) {
                        account['free'] = 0;
                        account['used'] = total;
                    } else {
                        account['free'] = total;
                    }
                } else {
                    account['free'] = available;
                    account['used'] = account['total'] - account['free'];
                }
                result[code] = account;
            }
        }
        return this.parseBalance (result);
    }

    async fetchOrderBook (symbol, limit = undefined, params = {}) {
        await this.loadMarkets ();
        let orderbook = await this.publicGetBookSymbolPrecision (this.extend ({
            'symbol': this.marketId (symbol),
            'precision': 'R0',
        }, params));
        let timestamp = this.milliseconds ();
        let result = {
            'bids': [],
            'asks': [],
            'timestamp': timestamp,
            'datetime': this.iso8601 (timestamp),
            'nonce': undefined,
        };
        for (let i = 0; i < orderbook.length; i++) {
            let order = orderbook[i];
            let price = order[1];
            let amount = order[2];
            let side = (amount > 0) ? 'bids' : 'asks';
            amount = Math.abs (amount);
            result[side].push ([ price, amount ]);
        }
        result['bids'] = this.sortBy (result['bids'], 0, true);
        result['asks'] = this.sortBy (result['asks'], 0);
        return result;
    }

    parseTicker (ticker, market = undefined) {
        let timestamp = this.milliseconds ();
        let symbol = undefined;
        if (market)
            symbol = market['symbol'];
        let length = ticker.length;
        let last = ticker[length - 4];
        return {
            'symbol': symbol,
            'timestamp': timestamp,
            'datetime': this.iso8601 (timestamp),
            'high': ticker[length - 2],
            'low': ticker[length - 1],
            'bid': ticker[length - 10],
            'bidVolume': undefined,
            'ask': ticker[length - 8],
            'askVolume': undefined,
            'vwap': undefined,
            'open': undefined,
            'close': last,
            'last': last,
            'previousClose': undefined,
            'change': ticker[length - 6],
            'percentage': ticker[length - 5] * 100,
            'average': undefined,
            'baseVolume': ticker[length - 3],
            'quoteVolume': undefined,
            'info': ticker,
        };
    }

    async fetchTickers (symbols = undefined, params = {}) {
        await this.loadMarkets ();
        let request = {};
        if (symbols !== undefined) {
            let ids = this.marketIds (symbols);
            request['symbols'] = ids.join (',');
        } else {
            request['symbols'] = 'ALL';
        }
        let tickers = await this.publicGetTickers (this.extend (request, params));
        let result = {};
        for (let i = 0; i < tickers.length; i++) {
            let ticker = tickers[i];
            let id = ticker[0];
            if (id in this.markets_by_id) {
                let market = this.markets_by_id[id];
                let symbol = market['symbol'];
                result[symbol] = this.parseTicker (ticker, market);
            }
        }
        return result;
    }

    async fetchTicker (symbol, params = {}) {
        await this.loadMarkets ();
        let market = this.market (symbol);
        let ticker = await this.publicGetTickerSymbol (this.extend ({
            'symbol': market['id'],
        }, params));
        return this.parseTicker (ticker, market);
    }

    parseTrade (trade, market = undefined) {
        //
        // fetchTrades (public)
        //
        //     [
        //         ID,
        //         MTS, // timestamp
        //         AMOUNT,
        //         PRICE
        //     ]
        //
        // fetchMyTrades (private)
        //
        //     [
        //         ID,
        //         PAIR,
        //         MTS_CREATE,
        //         ORDER_ID,
        //         EXEC_AMOUNT,
        //         EXEC_PRICE,
        //         ORDER_TYPE,
        //         ORDER_PRICE,
        //         MAKER,
        //         FEE,
        //         FEE_CURRENCY,
        //         ...
        //     ]
        //
        const tradeLength = trade.length;
        const isPrivate = (tradeLength > 5);
        const id = trade[0].toString ();
        const amountIndex = isPrivate ? 4 : 2;
        let amount = trade[amountIndex];
        let cost = undefined;
        const priceIndex = isPrivate ? 5 : 3;
        const price = trade[priceIndex];
        let side = undefined;
        let orderId = undefined;
        let takerOrMaker = undefined;
        let type = undefined;
        let fee = undefined;
        let symbol = undefined;
        const timestampIndex = isPrivate ? 2 : 1;
        const timestamp = trade[timestampIndex];
        if (isPrivate) {
            const marketId = trade[1];
            if (marketId !== undefined) {
                if (marketId in this.markets_by_id) {
                    market = this.markets_by_id[marketId];
                    symbol = market['symbol'];
                } else {
                    symbol = marketId;
                }
            }
            orderId = trade[3];
            takerOrMaker = (trade[8] === 1) ? 'maker' : 'taker';
            const feeCost = trade[9];
            const feeCurrency = this.commonCurrencyCode (trade[10]);
            if (feeCost !== undefined) {
                fee = {
                    'cost': Math.abs (feeCost),
                    'currency': feeCurrency,
                };
            }
            const orderType = trade[6];
            type = this.safeString (this.options['orderTypes'], orderType);
        }
        if (symbol === undefined) {
            if (market !== undefined) {
                symbol = market['symbol'];
            }
        }
        if (amount !== undefined) {
            side = (amount < 0) ? 'sell' : 'buy';
            amount = Math.abs (amount);
            if (cost === undefined) {
                if (price !== undefined) {
                    cost = amount * price;
                }
            }
        }
        return {
            'id': id,
            'timestamp': timestamp,
            'datetime': this.iso8601 (timestamp),
            'symbol': symbol,
            'order': orderId,
            'side': side,
            'type': type,
            'takerOrMaker': takerOrMaker,
            'price': price,
            'amount': amount,
            'cost': cost,
            'fee': fee,
            'info': trade,
        };
    }

    async fetchTrades (symbol, since = undefined, limit = undefined, params = {}) {
        await this.loadMarkets ();
        let market = this.market (symbol);
        let sort = '-1';
        let request = {
            'symbol': market['id'],
        };
        if (since !== undefined) {
            request['start'] = since;
            sort = '1';
        }
        if (limit !== undefined) {
            request['limit'] = limit; // default 120, max 5000
        }
        request['sort'] = sort;
        let response = await this.publicGetTradesSymbolHist (this.extend (request, params));
        //
        //     [
        //         [
        //             ID,
        //             MTS, // timestamp
        //             AMOUNT,
        //             PRICE
        //         ]
        //     ]
        //
        let trades = this.sortBy (response, 1);
        return this.parseTrades (trades, market, undefined, limit);
    }

    async fetchOHLCV (symbol, timeframe = '1m', since = undefined, limit = 100, params = {}) {
        await this.loadMarkets ();
        let market = this.market (symbol);
        if (limit === undefined) {
            limit = 100; // default 100, max 5000
        }
        if (since === undefined) {
            since = this.milliseconds () - this.parseTimeframe (timeframe) * limit * 1000;
        }
        let request = {
            'symbol': market['id'],
            'timeframe': this.timeframes[timeframe],
            'sort': 1,
            'start': since,
            'limit': limit,
        };
        let response = await this.publicGetCandlesTradeTimeframeSymbolHist (this.extend (request, params));
        return this.parseOHLCVs (response, market, timeframe, since, limit);
    }

    async createOrder (symbol, type, side, amount, price = undefined, params = {}) {
        throw new NotSupported (this.id + ' createOrder not implemented yet');
    }

    cancelOrder (id, symbol = undefined, params = {}) {
        throw new NotSupported (this.id + ' cancelOrder not implemented yet');
    }

    async fetchOrder (id, symbol = undefined, params = {}) {
        throw new NotSupported (this.id + ' fetchOrder not implemented yet');
    }

    async fetchDepositAddress (currency, params = {}) {
        throw new NotSupported (this.id + ' fetchDepositAddress() not implemented yet.');
    }

    async withdraw (code, amount, address, tag = undefined, params = {}) {
        throw new NotSupported (this.id + ' withdraw not implemented yet');
    }

    async fetchMyTrades (symbol = undefined, since = undefined, limit = undefined, params = {}) {
        // this.has['fetchMyTrades'] is set to false
        // https://github.com/ccxt/ccxt/issues/4971
        await this.loadMarkets ();
        let market = undefined;
        let request = {
            'end': this.milliseconds (),
        };
        if (since !== undefined) {
            request['start'] = since;
        }
        if (limit !== undefined) {
            request['limit'] = limit; // default 25, max 1000
        }
        let method = 'privatePostAuthRTradesHist';
        if (symbol !== undefined) {
            market = this.market (symbol);
            request['symbol'] = market['id'];
            method = 'privatePostAuthRTradesSymbolHist';
        }
        const response = await this[method] (this.extend (request, params));
        //
        //     [
        //         [
        //             ID,
        //             PAIR,
        //             MTS_CREATE,
        //             ORDER_ID,
        //             EXEC_AMOUNT,
        //             EXEC_PRICE,
        //             ORDER_TYPE,
        //             ORDER_PRICE,
        //             MAKER,
        //             FEE,
        //             FEE_CURRENCY,
        //             ...
        //         ],
        //         ...
        //     ]
        //
        return this.parseTrades (response, market, since, limit);
    }

    nonce () {
        return this.milliseconds ();
    }

    sign (path, api = 'public', method = 'GET', params = {}, headers = undefined, body = undefined) {
        let request = '/' + this.implodeParams (path, params);
        let query = this.omit (params, this.extractParams (path));
        if (api === 'v1')
            request = api + request;
        else
            request = this.version + request;
        let url = this.urls['api'][api] + '/' + request;
        if (api === 'public') {
            if (Object.keys (query).length) {
                url += '?' + this.urlencode (query);
            }
        }
        if (api === 'private') {
            this.checkRequiredCredentials ();
            let nonce = this.nonce ().toString ();
            body = this.json (query);
            let auth = '/api/' + request + nonce + body;
            let signature = this.hmac (this.encode (auth), this.encode (this.secret), 'sha384');
            headers = {
                'bfx-nonce': nonce,
                'bfx-apikey': this.apiKey,
                'bfx-signature': signature,
                'Content-Type': 'application/json',
            };
        }
        return { 'url': url, 'method': method, 'body': body, 'headers': headers };
    }

    async request (path, api = 'public', method = 'GET', params = {}, headers = undefined, body = undefined) {
        let response = await this.fetch2 (path, api, method, params, headers, body);
        if (response) {
            if ('message' in response) {
                if (response['message'].indexOf ('not enough exchange balance') >= 0)
                    throw new InsufficientFunds (this.id + ' ' + this.json (response));
                throw new ExchangeError (this.id + ' ' + this.json (response));
            }
            return response;
        } else if (response === '') {
            throw new ExchangeError (this.id + ' returned empty response');
        }
        return response;
    }

    _websocketOnMessage (contextId, data) {
        let msg = JSON.parse (data);
        // console.log(msg);
        let event = this.safeString (msg, 'event');
        if (typeof event !== 'undefined') {
            if (event === 'subscribed') {
                let channel = this.safeString (msg, 'channel');
                if (channel === 'book') {
                    this._websocketHandleSubscription (contextId, 'ob', msg);
                } else if (channel === 'trades') {
                    this._websocketHandleSubscription (contextId, 'trade', msg);
                }
            } else if (event === 'unsubscribed') {
                this._websocketHandleUnsubscription (contextId, msg);
            } else if (event === 'error') {
                this._websocketHandleError (contextId, msg);
            } else if (event === 'info') {
                this._websocketHandleInfoVersion (contextId, msg);
            }
        } else {
            // channel data
            let chanId = msg[0];
            let data = msg[1];
            if (data === 'hb') {
                // console.log ('heartbeat');
                return;
            }
            let chanKey = '_' + chanId.toString ();
            let channels = this._contextGet (contextId, 'channels');
            if (!(chanKey in channels)) {
                this.emit ('err', new ExchangeError (this.id + ' msg received from unregistered channels:' + chanId), contextId);
                return;
            }
            let symbol = channels[chanKey]['symbol'];
            let event = channels[chanKey]['event'];
            if (event === 'ob') {
                this._websocketHandleOrderBook (contextId, symbol, msg);
            } else if (event === 'trade') {
                this._websocketHandleTrade (contextId, symbol, msg);
            }
        }
    }

    _websocketHandleInfoVersion (contextId, data) {
        let version = this.safeInteger (data, 'version');
        if (typeof version !== 'undefined') {
            this.websocketSendJson ({
                'event': 'conf',
                'flags': 32768,
            });
            this.emit ('statusok', true);
        }
    }

    _websocketHandleError (contextId, msg) {
        let channel = this.safeString (msg, 'channel');
        let errorMsg = this.safeString (msg, 'msg');
        let errorCode = this.safeString (msg, 'code');
        let ex = new ExchangeError (this.id + ' ' + errorCode + ':' + errorMsg);
        if (channel === 'book') {
            let id = this.safeString (msg, 'symbol');
            let symbol = this.findSymbol (id);
            this._websocketProcessPendingNonces (contextId, 'sub-nonces', 'ob', symbol, false, ex);
        } else if (channel === 'trades') {
            let id = this.safeString (msg, 'symbol');
            let symbol = this.findSymbol (id);
            this._websocketProcessPendingNonces (contextId, 'sub-nonces', 'trade', symbol, false, ex);
        }
        this.emit ('err', ex, contextId);
    }

    _websocketHandleTrade (contextId, symbol, msg) {
        const market = this.market (symbol);
        let trades = undefined;
        // From http://blog.bitfinex.com/api/websocket-api-update:
        // "We are splitting the public trade messages into two: a “te” message which mimics the current behavior, and a “tu” message which will be delayed by 1-2 seconds and include the tradeId. If the tradeId is important to you, use the “tu” message. If speed is important to you, listen to the “te” message. Or of course use both if you’d like."
        if (msg[1] === 'te') {
            // te update
            trades = [msg[2]];
        } else if (msg[1] === 'tu') {
            // tu update, ignore
            return;
        } else {
            // snapshot
            trades = msg[1];
        }
        trades = this.parseTrades (trades, market);
        for (let i = 0; i < trades.length; i++) {
            this.emit ('trade', symbol, trades[i]);
        }
    }

    _websocketHandleOrderBook (contextId, symbol, msg) {
        let data = msg[1];
        let firstElement = data[0];
        let timestamp = undefined;
        let dt = undefined;
        let length = msg.length;
        if (length > 2) {
            timestamp = msg[2];
            dt = this.iso8601 (timestamp);
        }
        let symbolData = this._contextGetSymbolData (contextId, 'ob', symbol);
        if (Array.isArray (firstElement)) {
            // snapshot
            symbolData['ob'] = {
                'bids': [],
                'asks': [],
                'timestamp': timestamp,
                'datetime': dt,
                'nonce': undefined,
            };
            for (let i = 0; i < data.length; i++) {
                let record = data[i];
                let price = record[0];
                let c = record[1];
                let amount = record[2];
                let side = undefined;
                let isBid = undefined;
                if (amount > 0) {
                    side = 'bids';
                    isBid = true;
                } else {
                    side = 'asks';
                    isBid = false;
                    amount = -amount;
                }
                if (c === 0) {
                    // remove
                    this.updateBidAsk ([price, 0], symbolData['ob'][side], isBid);
                } else {
                    // update
                    this.updateBidAsk ([price, amount], symbolData['ob'][side], isBid);
                }
            }
        } else {
            // update
            let price = data[0];
            let c = data[1];
            let amount = data[2];
            let side = undefined;
            let isBid = undefined;
            if (amount > 0) {
                side = 'bids';
                isBid = true;
            } else {
                side = 'asks';
                isBid = false;
                amount = -amount;
            }
            if (c === 0) {
                // remove
                this.updateBidAsk ([price, 0], symbolData['ob'][side], isBid);
            } else {
                // update
                this.updateBidAsk ([price, amount], symbolData['ob'][side], isBid);
            }
            symbolData['ob']['timestamp'] = timestamp;
            symbolData['ob']['datetime'] = dt;
        }
        this.emit ('ob', symbol, this._cloneOrderBook (symbolData['ob'], symbolData['limit']));
        this._contextSetSymbolData (contextId, 'ob', symbol, symbolData);
    }

    _websocketProcessPendingNonces (contextId, nonceKey, event, symbol, success, ex) {
        let symbolData = this._contextGetSymbolData (contextId, event, symbol);
        if (nonceKey in symbolData) {
            let nonces = symbolData[nonceKey];
            const keys = Object.keys (nonces);
            for (let i = 0; i < keys.length; i++) {
                let nonce = keys[i];
                this._cancelTimeout (nonces[nonce]);
                this.emit (nonce, success, ex);
            }
            symbolData[nonceKey] = {};
            this._contextSetSymbolData (contextId, event, symbol, symbolData);
        }
    }

    _websocketHandleSubscription (contextId, event, msg) {
        let id = this.safeString (msg, 'symbol');
        let symbol = this.findSymbol (id);
        let channel = this.safeInteger (msg, 'chanId');
        let chanKey = '_' + channel.toString ();
        let channels = this._contextGet (contextId, 'channels');
        if (typeof channels === 'undefined') {
            channels = {};
        }
        channels[chanKey] = {
            'response': msg,
            'symbol': symbol,
            'event': event,
        };
        this._contextSet (contextId, 'channels', channels);
        let symbolData = this._contextGetSymbolData (contextId, event, symbol);
        symbolData['channelId'] = channel;
        this._contextSetSymbolData (contextId, event, symbol, symbolData);
        if (event === 'ob') {
            this._websocketProcessPendingNonces (contextId, 'sub-nonces', 'ob', symbol, true, undefined);
        } else if (event === 'trade') {
            this._websocketProcessPendingNonces (contextId, 'sub-nonces', 'trade', symbol, true, undefined);
        }
    }

    _websocketHandleUnsubscription (contextId, msg) {
        let status = this.safeString (msg, 'status');
        if (status === 'OK') {
            let chanId = this.safeInteger (msg, 'chanId');
            let chanKey = '_' + chanId.toString ();
            let channels = this._contextGet (contextId, 'channels');
            if (!(chanKey in channels)) {
                this.emit ('err', new ExchangeError (this.id + ' msg received from unregistered channels:' + chanId), contextId);
                return;
            }
            let symbol = channels[chanKey]['symbol'];
            let event = channels[chanKey]['event'];
            // remove channel ids ?
            this.omit (channels, chanKey);
            this._contextSet (contextId, 'channels', channels);
            this._websocketProcessPendingNonces (contextId, 'unsub-nonces', event, symbol, true, undefined);
        }
    }

    _websocketSubscribe (contextId, event, symbol, nonce, params = {}) {
        if (event !== 'ob' && event !== 'trade') {
            throw new NotSupported ('subscribe ' + event + '(' + symbol + ') not supported for exchange ' + this.id);
        }
        // save nonce for subscription response
        let symbolData = this._contextGetSymbolData (contextId, event, symbol);
        if (!('sub-nonces' in symbolData)) {
            symbolData['sub-nonces'] = {};
        }
        symbolData['limit'] = this.safeInteger (params, 'limit', undefined);
        let nonceStr = nonce.toString ();
        let handle = this._setTimeout (contextId, this.timeout, this._websocketMethodMap ('_websocketTimeoutRemoveNonce'), [contextId, nonceStr, event, symbol, 'sub-nonce']);
        symbolData['sub-nonces'][nonceStr] = handle;
        this._contextSetSymbolData (contextId, event, symbol, symbolData);
        // send request
        const id = this.marketId (symbol);
        if (event === 'ob') {
            this.websocketSendJson ({
                'event': 'subscribe',
                'channel': 'book',
                'symbol': id,
                'prec': 'P0',
                'freq': 'F0',
                'len': '100',
            });
        } else if (event === 'trade') {
            this.websocketSendJson ({
                'event': 'subscribe',
                'channel': 'trades',
                'symbol': id,
            });
        }
    }

    _websocketUnsubscribe (contextId, event, symbol, nonce, params = {}) {
        if (event !== 'ob' && event !== 'trade') {
            throw new NotSupported ('unsubscribe ' + event + '(' + symbol + ') not supported for exchange ' + this.id);
        }
        let symbolData = this._contextGetSymbolData (contextId, event, symbol);
        let payload = {
            'event': 'unsubscribe',
            'chanId': symbolData['channelId'],
        };
        if (!('unsub-nonces' in symbolData)) {
            symbolData['unsub-nonces'] = {};
        }
        let nonceStr = nonce.toString ();
        let handle = this._setTimeout (contextId, this.timeout, this._websocketMethodMap ('_websocketTimeoutRemoveNonce'), [contextId, nonceStr, event, symbol, 'unsub-nonces']);
        symbolData['unsub-nonces'][nonceStr] = handle;
        this._contextSetSymbolData (contextId, event, symbol, symbolData);
        this.websocketSendJson (payload);
    }

    _websocketTimeoutRemoveNonce (contextId, timerNonce, event, symbol, key) {
        let symbolData = this._contextGetSymbolData (contextId, event, symbol);
        if (key in symbolData) {
            let nonces = symbolData[key];
            if (timerNonce in nonces) {
                this.omit (symbolData[key], timerNonce);
                this._contextSetSymbolData (contextId, event, symbol, symbolData);
            }
        }
    }

    _getCurrentWebsocketOrderbook (contextId, symbol, limit) {
        let data = this._contextGetSymbolData (contextId, 'ob', symbol);
        if (('ob' in data) && (typeof data['ob'] !== 'undefined')) {
            return this._cloneOrderBook (data['ob'], limit);
        }
        return undefined;
    }
};<|MERGE_RESOLUTION|>--- conflicted
+++ resolved
@@ -171,7 +171,6 @@
                     },
                 },
             },
-<<<<<<< HEAD
             'wsconf': {
                 'conx-tpls': {
                     'default': {
@@ -198,7 +197,8 @@
                             'id': '{id}',
                         },
                     },
-=======
+                }
+            },
             'options': {
                 'orderTypes': {
                     'MARKET': undefined,
@@ -221,7 +221,6 @@
                     'EUR': 'EUR',
                     'JPY': 'JPY',
                     'GBP': 'GBP',
->>>>>>> 955adbfd
                 },
             },
         });
