--- conflicted
+++ resolved
@@ -183,10 +183,6 @@
         let symbol = undefined;
         if (market)
             symbol = market['symbol'];
-<<<<<<< HEAD
-
-=======
->>>>>>> c48e41b8
         return {
             'symbol': symbol,
             'timestamp': timestamp,
