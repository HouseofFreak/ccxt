'use strict'

/*  ------------------------------------------------------------------------ */

global.log = require ('ololog') // for easier debugging

/*  ------------------------------------------------------------------------ */

const { Exchange, keys, values, unique, index, aggregate } = require ('../../../ccxt')
const { strictEqual: equal, deepEqual } = require ('assert')

/*  ------------------------------------------------------------------------ */

describe ('ccxt base code', () => {

/*  ------------------------------------------------------------------------ */

    require ('./functions/test.generic')
    require ('./functions/test.time')
    require ('./functions/test.type')
    // Some test files are transpiled to other languages and must be kept very simple so we put `it` call externally to them
    // Some mocha reporters will swallow `assert` failures if they are outside of `it` clause so we must call `it`
    it ('decimalToPrecision() works', () => {
        require ('./functions/test.number')
    })
    it ('date&time functions work', () => {
        require('./functions/test.datetime')
    })

/*  ------------------------------------------------------------------------ */

    it ('calculateFee() works', () => {

        const price  = 100.00
        const amount = 10.00
        const taker  = 0.0025
        const maker  = 0.0010
        const fees   = { taker, maker }
        const market = {
            'id':     'foobar',
            'symbol': 'FOO/BAR',
            'base':   'FOO',
            'quote':  'BAR',
            'taker':   taker,
            'maker':   maker,
            'precision': {
                'amount': 8,
                'price': 8,
            },
        }

        const exchange = new Exchange ({
            'id': 'mock',
            'markets': {
                'FOO/BAR': market,
            },
        })

        Object.keys (fees).forEach (takerOrMaker => {

            const result = exchange.calculateFee (market['symbol'], 'limit', 'sell', amount, price, takerOrMaker, {})

            deepEqual (result, {
                'type': takerOrMaker,
                'currency': 'BAR',
                'rate': fees[takerOrMaker],
                'cost': fees[takerOrMaker] * amount * price,
            })
        })
    })

/*  ------------------------------------------------------------------------ */

    it ('getCurrencyUsedOnOpenOrders() works', () => {

        const calls = []
        const rateLimit = 100
        const exchange = new Exchange ({
            'orders': [
                { status: 'open',   symbol: 'ETH/BTC', side: 'sell', price: 200.0, amount: 21.0, remaining: 20.0 },
                { status: 'open',   symbol: 'ETH/BTC', side: 'buy',  price: 200.0, amount: 22.0, remaining: 20.0 },
                { status: 'open',   symbol: 'ETH/BTC', side: 'sell', price: 200.0, amount: 23.0, remaining: 20.0 },
                { status: 'closed', symbol: 'BTC/USD', side: 'sell', price: 10.0, amount: 11.0, remaining: 10.0 },
                { status: 'open',   symbol: 'BTC/USD', side: 'buy',  price: 10.0, amount: 12.0, remaining: 10.0 },
                { status: 'open',   symbol: 'BTC/USD', side: 'sell', price: 10.0, amount: 13.0, remaining: 10.0 },
            ],
            'markets': {
                'ETH/BTC': { id: 'ETH/BTC', symbol: 'ETH/BTC', base: 'ETH', quote: 'BTC' },
                'BTC/USD': { id: 'BTC/USD', symbol: 'BTC/USD', base: 'BTC', quote: 'USD' },
            },
        })

        equal (exchange.getCurrencyUsedOnOpenOrders ('LTC'), 0)
        equal (exchange.getCurrencyUsedOnOpenOrders ('ETH'), 40)
        equal (exchange.getCurrencyUsedOnOpenOrders ('USD'), 100)
        equal (exchange.getCurrencyUsedOnOpenOrders ('BTC'), 4010)

    })

/*  ------------------------------------------------------------------------ */

    it.skip ('exchange config extension works', () => {


        cost = { min: 0.001, max: 1000 }
        precision = { amount: 3 }
        const exchange = new binance ({
            'markets': {
                'ETH/BTC': { limits: { cost }, precision },
            },
        })

        deepEqual (exchange.markets['ETH/BTC'].limits.cost, cost)
        deepEqual (exchange.markets['ETH/BTC'].precision, { price: 6, amount: 3 })
        deepEqual (exchange.markets['ETH/BTC'].symbol, 'ETH/BTC')
    })

/*  ------------------------------------------------------------------------ */

    it ('aggregate() works', () => {

        const bids = [
            [ 789.1, 123.0 ],
            [ 789.100, 123.0 ],
            [ 123.0, 456.0 ],
            [ 789.0, 123.0 ],
            [ 789.10, 123.0 ],
        ]

        const asks = [
            [ 123.0, 456.0 ],
            [ 789.0, 123.0 ],
            [ 789.10, 123.0 ],
        ]

        deepEqual (aggregate (bids.sort ()), [
            [ 123.0, 456.0 ],
            [ 789.0, 123.0 ],
            [ 789.1, 369.0 ],
        ])

        deepEqual (aggregate (asks.sort ()), [
            [ 123.0, 456.0 ],
            [ 789.0, 123.0 ],
            [ 789.10, 123.0 ],
        ])

        deepEqual (aggregate ([]), [])
    })

/*  ------------------------------------------------------------------------ */

    it ('parseBalance() works', () => {

        const exchange = new Exchange ({
            'markets': {
                'ETH/BTC': { 'id': 'ETH/BTC', 'symbol': 'ETH/BTC', 'base': 'ETH', 'quote': 'BTC', }
            }
        })

        const input = {
            'ETH': { 'free': 10, 'used': 10, 'total': 20 },
            'ZEC': { 'free': 0, 'used': 0, 'total': 0 },
        }

        const expected = {
            'ETH': { 'free': 10, 'used': 10, 'total': 20 },
            'ZEC': { 'free': 0, 'used': 0, 'total': 0 },
            'free': {
                'ETH': 10,
                'ZEC': 0,
            },
            'used': {
                'ETH': 10,
                'ZEC': 0,
            },
            'total': {
                'ETH': 20,
                'ZEC': 0,
            },
        }

        const actual = exchange.parseBalance (input)

        deepEqual (actual, expected)
    })

/*  ------------------------------------------------------------------------ */

    it ('camelCase/camel_case property conversion works', () => {

        const exchange = new Exchange ({ 'id': 'mock' })

        const propsSeenBefore = index (
                                    ["isNode", "empty", "keys", "values", "extend", "clone", "index", "ordered", "unique", "keysort", "indexBy", "groupBy", "filterBy", "sortBy", "flatten", "pluck", "omit", "sum", "deepExtend", "uuid", "unCamelCase", "capitalize", "isNumber", "isArray", "isObject", "isString", "isStringCoercible", "isDictionary", "hasProps", "prop", "asFloat", "asInteger", "safeFloat", "safeInteger", "safeValue", "safeString", "decimal", "toFixed", "truncate", "truncateToString", "precisionFromString", "stringToBinary", "stringToBase64", "utf16ToBase64", "base64ToBinary", "base64ToString", "binaryToString", "binaryConcat", "urlencode", "rawencode", "urlencodeBase64", "hash", "hmac", "jwt", "time", "setTimeout_safe", "sleep", "TimedOut", "timeout", "throttle", "json", "unjson", "aggregate", "is_node", "index_by", "group_by", "filter_by", "sort_by", "deep_extend", "un_camel_case", "is_number", "is_array", "is_object", "is_string", "is_string_coercible", "is_dictionary", "has_props", "as_float", "as_integer", "safe_float", "safe_integer", "safe_value", "safe_string", "to_fixed", "truncate_to_string", "precision_from_string", "string_to_binary", "string_to_base64", "utf16To_base64", "base64To_binary", "base64To_string", "binary_to_string", "binary_concat", "urlencode_base64", "set_timeout_safe", "Timed_out", "encode", "decode", "userAgents", "headers", "proxy", "origin", "iso8601", "parse8601", "milliseconds", "microseconds", "seconds", "id", "enableRateLimit", "rateLimit", "parseJsonResponse", "substituteCommonCurrencyCodes", "parseBalanceFromOpenOrders", "verbose", "debug", "journal", "userAgent", "twofa", "timeframes", "hasPublicAPI", "hasPrivateAPI", "hasCORS", "hasDeposit", "hasFetchBalance", "hasFetchClosedOrders", "hasFetchCurrencies", "hasFetchMyTrades", "hasFetchOHLCV", "hasFetchOpenOrders", "hasFetchOrder", "hasFetchOrderBook", "hasFetchOrders", "hasFetchTicker", "hasFetchTickers", "hasFetchBidsAsks", "hasFetchTrades", "hasWithdraw", "hasCreateOrder", "hasCancelOrder", "apiKey", "secret", "uid", "login", "password", "requiredCredentials", "exceptions", "balance", "orderbooks", "tickers", "fees", "orders", "trades", "currencies", "last_http_response", "last_json_response", "arrayConcat", "market_id", "market_ids", "array_concat", "implode_params", "extract_params", "fetch_balance", "fetch_free_balance", "fetch_used_balance","fetch_total_balance", "fetch_l2_order_book", "fetch_order_book", "fetch_bids_asks", "fetch_tickers", "fetch_ticker", "fetch_trades", "fetch_order", "fetch_orders", "fetch_open_orders", "fetch_closed_orders", "fetch_order_status", "fetch_markets", "load_markets", "set_markets", "parse_balance", "parse_bid_ask", "parse_bids_asks", "parse_order_book", "parse_trades", "parse_orders", "parse_ohlcv", "parse_ohlcvs", "edit_limit_buy_order", "edit_limit_sell_order", "edit_limit_order", "edit_order", "create_limit_buy_order", "create_limit_sell_order", "create_market_buy_order", "create_market_sell_order", "create_order", "calculate_fee", "common_currency_code", "price_to_precision", "amount_to_precision", "amount_to_string", "fee_to_precision", "cost_to_precision", "constructor", "getMarket", "describe", "defaults", "nonce", "encodeURIComponent", "checkRequiredCredentials", "initRestRateLimiter", "defineRestApi", "fetch", "fetch2", "request", "handleErrors", "defaultErrorHandler", "handleRestErrors", "handleRestResponse", "setMarkets", "loadMarkets", "fetchBidsAsks", "fetchTickers", "fetchOrder", "fetchOrders", "fetchOpenOrders", "fetchClosedOrders", "fetchMyTrades", "fetchCurrencies", "fetchMarkets", "fetchOrderStatus", "account", "commonCurrencyCode", "currency", "market", "marketId", "marketIds", "symbol", "extractParams", "implodeParams", "url", "parseBidAsk", "parseBidsAsks", "fetchL2OrderBook", "parseOrderBook", "getCurrencyUsedOnOpenOrders", "parseBalance", "fetchPartialBalance", "fetchFreeBalance", "fetchUsedBalance", "fetchTotalBalance", "filterBySinceLimit", "parseTrades", "parseOrders", "filterOrdersBySymbol", "parseOHLCV", "parseOHLCVs", "editLimitBuyOrder", "editLimitSellOrder", "editLimitOrder", "editOrder", "createLimitBuyOrder", "createLimitSellOrder", "createMarketBuyOrder", "createMarketSellOrder", "costToPrecision", "priceToPrecision", "amountToPrecision", "amountToLots", "feeToPrecision", "calculateFee", "Ymd", "YmdHMS"]
                                )

        const props = index (Object.getOwnPropertyNames (exchange).concat (
                             Object.getOwnPropertyNames (exchange.constructor.prototype)))

        for (const k of Array.from (propsSeenBefore))
            if (this[k] && !props.has (k))
                throw new Error (`missing prop: ${k}`)

        for (const k of Array.from (props))
            if (!propsSeenBefore.has (k))
                log.magenta.noLocate (`+ ${k}`)

    })

/*  ------------------------------------------------------------------------ */

    it ('camelCase/camel_case property conversion works #2', () => {

        class Derived extends Exchange {}
        const derived = new Derived ()
        equal (typeof derived.load_markets, 'function')
    })

/*  ------------------------------------------------------------------------ */

    it ('legacy .hasSomething maps to has.something automatically', () => {

        const exchange = new Exchange ({
                                id: 'mock',
                                has: {
                                    CORS: true,
                                    publicAPI: false,
                                    fetchDepositAddress: 'emulated'
                                }
                            })

        equal (exchange.hasCORS, true)
        equal (exchange.hasPublicAPI, false)
        equal (exchange.hasFetchDepositAddress, true)
    })

<<<<<<< HEAD
    it ('check updateBidAsk() works', () => {
        function checkUpdateBidAsk (bidAsk, ob, isBid, resultPosition) {
            let currentList = ob[isBid ? 'bids' : 'asks'];
            exchange.updateBidAsk (bidAsk, currentList, isBid);
            log (currentList);
            equal (currentList[resultPosition][0], bidAsk[0])
            equal (currentList[resultPosition][1], bidAsk[1])    
        }
        function checkRemoveBidAsk (bidAsk, ob, isBid, result) {
            let currentList = ob[isBid ? 'bids' : 'asks'];
            exchange.updateBidAsk (bidAsk, currentList, isBid);
            log (currentList);
            deepEqual(currentList, result)
        }
        const exchange = new Exchange ({
            id: 'mock'
        })

        const bids = [[0.8000, 2], [0.7900, 12], [0.7800, 22]];
        const asks = [[0.9054, 10], [0.9055, 11], [0.9056, 12]];  

        const orderbook = {
            'bids': [[0.8000, 2], [0.7900, 12], [0.7800, 22]],
            'asks': [[0.9054, 10], [0.9055, 11], [0.9056, 12]],
            'timestamp': 1234567890,
            'datetime': '2017-09-01T00:00:00',
            'nonce': 134234234,
            // 'info': {},
        }
        // bids
        checkUpdateBidAsk ([0.8001, 4], orderbook, true, 0); // insert top
        checkRemoveBidAsk ([0.8001, 0], orderbook, true, bids); // remove top
        checkUpdateBidAsk ([0.7901, 5], orderbook, true, 1); // insert middle
        checkRemoveBidAsk ([0.7901, 0], orderbook, true, bids); // remove middle
        checkUpdateBidAsk ([0.7801, 5], orderbook, true, 2); // insert middle
        checkRemoveBidAsk ([0.7801, 0], orderbook, true, bids); // remove middle
        checkUpdateBidAsk ([0.7799, 6], orderbook, true, 3); // insert bottom
        checkRemoveBidAsk ([0.7799, 0], orderbook, true, bids); // remove bottom

        checkUpdateBidAsk ([0.8000, 7], orderbook, true, 0); // update top
        checkUpdateBidAsk ([0.7900, 8], orderbook, true, 1); // update middle
        checkUpdateBidAsk ([0.7800, 9], orderbook, true, 2); // update bottom

        // asks
        checkUpdateBidAsk ([0.90539, 4], orderbook, false, 0); // insert top
        checkRemoveBidAsk ([0.90539, 0], orderbook, false, asks); // remove top
        checkUpdateBidAsk ([0.90541, 5], orderbook, false, 1); // insert middle
        checkRemoveBidAsk ([0.90541, 0], orderbook, false, asks); // remove middle
        checkUpdateBidAsk ([0.90551, 5], orderbook, false, 2); // insert middle
        checkRemoveBidAsk ([0.90551, 0], orderbook, false, asks); // remove middle
        checkUpdateBidAsk ([0.90561, 6], orderbook, false, 3); // insert bottom
        checkRemoveBidAsk ([0.90561, 0], orderbook, false, asks); // remove bottom

        checkUpdateBidAsk ([0.9054, 7], orderbook, false, 0); // update top
        checkUpdateBidAsk ([0.9055, 8], orderbook, false, 1); // update middle
        checkUpdateBidAsk ([0.9056, 9], orderbook, false, 2); // update bottom

        // exchange.mergeOrderBookDelta (orderbook, orderbook, timestamp = undefined, bidsKey = 'bids', asksKey = 'asks', priceKey = 0, amountKey = 1);
    })
=======
/*  ------------------------------------------------------------------------ */

    if (Exchange.hasWeb3 ()) {
        it ('getZeroExOrderHashV2 return valid signature for example order', () => {
            // based on https://github.com/0xProject/0x-monorepo/blob/development/python-packages/order_utils/test/test_generate_order_hash_hex.py
            const exampleOrder = {
                "makerAddress": "0x0000000000000000000000000000000000000000",
                "takerAddress": "0x0000000000000000000000000000000000000000",
                "senderAddress": "0x0000000000000000000000000000000000000000",
                "feeRecipientAddress": "0x0000000000000000000000000000000000000000",
                "makerAssetData": "0x0000000000000000000000000000000000000000",
                "takerAssetData": "0x0000000000000000000000000000000000000000",
                "salt": "0",
                "makerFee": "0",
                "takerFee": "0",
                "makerAssetAmount": "0",
                "takerAssetAmount": "0",
                "expirationTimeSeconds": "0",
                "exchangeAddress": "0x0000000000000000000000000000000000000000",
            }
            const expectedOrderHash = '0xfaa49b35faeb9197e9c3ba7a52075e6dad19739549f153b77dfcf59408a4b422';
            class Derived extends Exchange {}
            const derived = new Derived ()
            const orderHash = derived.getZeroExOrderHashV2(exampleOrder)
            equal (orderHash, expectedOrderHash)
        })
    }
>>>>>>> 3d334cdf
})

/*  ------------------------------------------------------------------------ */<|MERGE_RESOLUTION|>--- conflicted
+++ resolved
@@ -235,67 +235,6 @@
         equal (exchange.hasFetchDepositAddress, true)
     })
 
-<<<<<<< HEAD
-    it ('check updateBidAsk() works', () => {
-        function checkUpdateBidAsk (bidAsk, ob, isBid, resultPosition) {
-            let currentList = ob[isBid ? 'bids' : 'asks'];
-            exchange.updateBidAsk (bidAsk, currentList, isBid);
-            log (currentList);
-            equal (currentList[resultPosition][0], bidAsk[0])
-            equal (currentList[resultPosition][1], bidAsk[1])    
-        }
-        function checkRemoveBidAsk (bidAsk, ob, isBid, result) {
-            let currentList = ob[isBid ? 'bids' : 'asks'];
-            exchange.updateBidAsk (bidAsk, currentList, isBid);
-            log (currentList);
-            deepEqual(currentList, result)
-        }
-        const exchange = new Exchange ({
-            id: 'mock'
-        })
-
-        const bids = [[0.8000, 2], [0.7900, 12], [0.7800, 22]];
-        const asks = [[0.9054, 10], [0.9055, 11], [0.9056, 12]];  
-
-        const orderbook = {
-            'bids': [[0.8000, 2], [0.7900, 12], [0.7800, 22]],
-            'asks': [[0.9054, 10], [0.9055, 11], [0.9056, 12]],
-            'timestamp': 1234567890,
-            'datetime': '2017-09-01T00:00:00',
-            'nonce': 134234234,
-            // 'info': {},
-        }
-        // bids
-        checkUpdateBidAsk ([0.8001, 4], orderbook, true, 0); // insert top
-        checkRemoveBidAsk ([0.8001, 0], orderbook, true, bids); // remove top
-        checkUpdateBidAsk ([0.7901, 5], orderbook, true, 1); // insert middle
-        checkRemoveBidAsk ([0.7901, 0], orderbook, true, bids); // remove middle
-        checkUpdateBidAsk ([0.7801, 5], orderbook, true, 2); // insert middle
-        checkRemoveBidAsk ([0.7801, 0], orderbook, true, bids); // remove middle
-        checkUpdateBidAsk ([0.7799, 6], orderbook, true, 3); // insert bottom
-        checkRemoveBidAsk ([0.7799, 0], orderbook, true, bids); // remove bottom
-
-        checkUpdateBidAsk ([0.8000, 7], orderbook, true, 0); // update top
-        checkUpdateBidAsk ([0.7900, 8], orderbook, true, 1); // update middle
-        checkUpdateBidAsk ([0.7800, 9], orderbook, true, 2); // update bottom
-
-        // asks
-        checkUpdateBidAsk ([0.90539, 4], orderbook, false, 0); // insert top
-        checkRemoveBidAsk ([0.90539, 0], orderbook, false, asks); // remove top
-        checkUpdateBidAsk ([0.90541, 5], orderbook, false, 1); // insert middle
-        checkRemoveBidAsk ([0.90541, 0], orderbook, false, asks); // remove middle
-        checkUpdateBidAsk ([0.90551, 5], orderbook, false, 2); // insert middle
-        checkRemoveBidAsk ([0.90551, 0], orderbook, false, asks); // remove middle
-        checkUpdateBidAsk ([0.90561, 6], orderbook, false, 3); // insert bottom
-        checkRemoveBidAsk ([0.90561, 0], orderbook, false, asks); // remove bottom
-
-        checkUpdateBidAsk ([0.9054, 7], orderbook, false, 0); // update top
-        checkUpdateBidAsk ([0.9055, 8], orderbook, false, 1); // update middle
-        checkUpdateBidAsk ([0.9056, 9], orderbook, false, 2); // update bottom
-
-        // exchange.mergeOrderBookDelta (orderbook, orderbook, timestamp = undefined, bidsKey = 'bids', asksKey = 'asks', priceKey = 0, amountKey = 1);
-    })
-=======
 /*  ------------------------------------------------------------------------ */
 
     if (Exchange.hasWeb3 ()) {
@@ -323,7 +262,6 @@
             equal (orderHash, expectedOrderHash)
         })
     }
->>>>>>> 3d334cdf
 })
 
 /*  ------------------------------------------------------------------------ */