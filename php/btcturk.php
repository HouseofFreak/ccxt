<?php

namespace ccxt;

class btcturk extends Exchange {

    public function describe () {
        return array_replace_recursive (parent::describe (), array (
            'id' => 'btcturk',
            'name' => 'BTCTurk',
            'countries' => 'TR', // Turkey
            'rateLimit' => 1000,
            'hasCORS' => true,
            'hasFetchTickers' => true,
            'hasFetchOHLCV' => true,
            'timeframes' => array (
                '1d' => '1d',
            ),
            'urls' => array (
                'logo' => 'https://user-images.githubusercontent.com/1294454/27992709-18e15646-64a3-11e7-9fa2-b0950ec7712f.jpg',
                'api' => 'https://www.btcturk.com/api',
                'www' => 'https://www.btcturk.com',
                'doc' => 'https://github.com/BTCTrader/broker-api-docs',
            ),
            'api' => array (
                'public' => array (
                    'get' => array (
                        'ohlcdata', // ?last=COUNT
                        'orderbook',
                        'ticker',
                        'trades',   // ?last=COUNT (max 50)
                    ),
                ),
                'private' => array (
                    'get' => array (
                        'balance',
                        'openOrders',
                        'userTransactions', // ?offset=0&limit=25&sort=asc
                    ),
                    'post' => array (
                        'buy',
                        'cancelOrder',
                        'sell',
                    ),
                ),
            ),
            'markets' => array (
                'BTC/TRY' => array ( 'id' => 'BTCTRY', 'symbol' => 'BTC/TRY', 'base' => 'BTC', 'quote' => 'TRY', 'maker' => 0.002 * 1.18, 'taker' => 0.0035 * 1.18 ),
                'ETH/TRY' => array ( 'id' => 'ETHTRY', 'symbol' => 'ETH/TRY', 'base' => 'ETH', 'quote' => 'TRY', 'maker' => 0.002 * 1.18, 'taker' => 0.0035 * 1.18 ),
                'ETH/BTC' => array ( 'id' => 'ETHBTC', 'symbol' => 'ETH/BTC', 'base' => 'ETH', 'quote' => 'BTC', 'maker' => 0.002 * 1.18, 'taker' => 0.0035 * 1.18 ),
            ),
        ));
    }

    public function fetch_balance ($params = array ()) {
        $response = $this->privateGetBalance ();
        $result = array ( 'info' => $response );
        $base = array (
            'free' => $response['bitcoin_available'],
            'used' => $response['bitcoin_reserved'],
            'total' => $response['bitcoin_balance'],
        );
        $quote = array (
            'free' => $response['money_available'],
            'used' => $response['money_reserved'],
            'total' => $response['money_balance'],
        );
        $symbol = $this->symbols[0];
        $market = $this->markets[$symbol];
        $result[$market['base']] = $base;
        $result[$market['quote']] = $quote;
        return $this->parse_balance($result);
    }

    public function fetch_order_book ($symbol, $params = array ()) {
        $market = $this->market ($symbol);
        $orderbook = $this->publicGetOrderbook (array_merge (array (
            'pairSymbol' => $market['id'],
        ), $params));
        $timestamp = intval ($orderbook['timestamp'] * 1000);
        return $this->parse_order_book($orderbook, $timestamp);
    }

    public function parse_ticker ($ticker, $market = null) {
        $symbol = null;
        if ($market)
            $symbol = $market['symbol'];
        $timestamp = intval ($ticker['timestamp']) * 1000;
        return array (
            'symbol' => $symbol,
            'timestamp' => $timestamp,
            'datetime' => $this->iso8601 ($timestamp),
            'high' => floatval ($ticker['high']),
            'low' => floatval ($ticker['low']),
            'bid' => floatval ($ticker['bid']),
            'ask' => floatval ($ticker['ask']),
            'vwap' => null,
            'open' => floatval ($ticker['open']),
            'close' => null,
            'first' => null,
            'last' => floatval ($ticker['last']),
            'change' => null,
            'percentage' => null,
            'average' => floatval ($ticker['average']),
            'baseVolume' => floatval ($ticker['volume']),
            'quoteVolume' => null,
            'info' => $ticker,
        );
    }

    public function fetch_tickers ($symbols = null, $params = array ()) {
        $this->load_markets();
        $tickers = $this->publicGetTicker ($params);
        $result = array ();
        for ($i = 0; $i < count ($tickers); $i++) {
            $ticker = $tickers[$i];
            $symbol = $ticker['pair'];
            $market = null;
            if (is_array ($this->markets_by_id) && array_key_exists ($symbol, $this->markets_by_id)) {
                $market = $this->markets_by_id[$symbol];
                $symbol = $market['symbol'];
            }
            $result[$symbol] = $this->parse_ticker($ticker, $market);
        }
        return $result;
    }

    public function fetch_ticker ($symbol, $params = array ()) {
        $this->load_markets();
        $tickers = $this->fetch_tickers();
        $result = null;
        if (is_array ($tickers) && array_key_exists ($symbol, $tickers))
            $result = $tickers[$symbol];
        return $result;
    }

    public function parse_trade ($trade, $market) {
        $timestamp = $trade['date'] * 1000;
        return array (
            'id' => $trade['tid'],
            'info' => $trade,
            'timestamp' => $timestamp,
            'datetime' => $this->iso8601 ($timestamp),
            'symbol' => $market['symbol'],
            'type' => null,
            'side' => null,
            'price' => $trade['price'],
            'amount' => $trade['amount'],
        );
    }

    public function fetch_trades ($symbol, $since = null, $limit = null, $params = array ()) {
        $market = $this->market ($symbol);
        // $maxCount = 50;
        $response = $this->publicGetTrades (array_merge (array (
            'pairSymbol' => $market['id'],
        ), $params));
        return $this->parse_trades($response, $market, $since, $limit);
    }

    public function parse_ohlcv ($ohlcv, $market = null, $timeframe = '1d', $since = null, $limit = null) {
        $timestamp = $this->parse8601 ($ohlcv['Time']);
        return [
            $timestamp,
            $ohlcv['Open'],
            $ohlcv['High'],
            $ohlcv['Low'],
            $ohlcv['Close'],
            $ohlcv['Volume'],
        ];
    }

    public function fetch_ohlcv ($symbol, $timeframe = '1d', $since = null, $limit = null, $params = array ()) {
        $this->load_markets();
        $market = $this->market ($symbol);
        $request = array ();
        if ($limit)
            $request['last'] = $limit;
        $response = $this->publicGetOhlcdata (array_merge ($request, $params));
        return $this->parse_ohlcvs($response, $market, $timeframe, $since, $limit);
    }

    public function create_order ($symbol, $type, $side, $amount, $price = null, $params = array ()) {
        $method = 'privatePost' . $this->capitalize ($side);
        $order = array (
            'Type' => ($side == 'buy') ? 'BuyBtc' : 'SelBtc',
            'IsMarketOrder' => ($type == 'market') ? 1 : 0,
        );
        if ($type == 'market') {
            if ($side == 'buy')
                $order['Total'] = $amount;
            else
                $order['Amount'] = $amount;
        } else {
            $order['Price'] = $price;
            $order['Amount'] = $amount;
        }
        $response = $this->$method (array_merge ($order, $params));
        return array (
            'info' => $response,
            'id' => $response['id'],
        );
    }

    public function cancel_order ($id, $symbol = null, $params = array ()) {
        return $this->privatePostCancelOrder (array ( 'id' => $id ));
    }

    public function nonce () {
        return $this->milliseconds ();
    }

    public function sign ($path, $api = 'public', $method = 'GET', $params = array (), $headers = null, $body = null) {
        if ($this->id == 'btctrader')
            throw new ExchangeError ($this->id . ' is an abstract base API for BTCExchange, BTCTurk');
        $url = $this->urls['api'] . '/' . $path;
        if ($api == 'public') {
            if ($params)
                $url .= '?' . $this->urlencode ($params);
        } else {
            $this->check_required_credentials();
            $nonce = (string) $this->nonce ();
            $body = $this->urlencode ($params);
            $secret = base64_decode ($this->secret);
            $auth = $this->apiKey . $nonce;
            $headers = array (
                'X-PCK' => $this->apiKey,
                'X-Stamp' => $nonce,
                'X-Signature' => base64_encode($this->hmac ($this->encode ($auth), $secret, 'sha256', 'binary')),
                'Content-Type' => 'application/x-www-form-urlencoded',
            );
        }
        return array ( 'url' => $url, 'method' => $method, 'body' => $body, 'headers' => $headers );
    }
<<<<<<< HEAD
}
=======
}
>>>>>>> a79cb3e8
<|MERGE_RESOLUTION|>--- conflicted
+++ resolved
@@ -232,8 +232,4 @@
         }
         return array ( 'url' => $url, 'method' => $method, 'body' => $body, 'headers' => $headers );
     }
-<<<<<<< HEAD
-}
-=======
-}
->>>>>>> a79cb3e8
+}