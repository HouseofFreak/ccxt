# -*- coding: utf-8 -*-

# -----------------------------------------------------------------------------

__version__ = '1.14.239'

# -----------------------------------------------------------------------------

import asyncio
import concurrent
import socket
import time
import math
import random
import certifi
import aiohttp
import ssl
import yarl
import re
import json
import sys

# -----------------------------------------------------------------------------

from ccxt.async.base.throttle import throttle

# -----------------------------------------------------------------------------

from ccxt.base.errors import ExchangeError
from ccxt.base.errors import ExchangeNotAvailable
from ccxt.base.errors import RequestTimeout
from ccxt.base.errors import NotSupported

# -----------------------------------------------------------------------------

from ccxt.base.exchange import Exchange as BaseExchange

from ccxt.async.async.websocket_connection import WebsocketConnection
from pyee import EventEmitter

# -----------------------------------------------------------------------------

__all__ = [
    'BaseExchange',
    'Exchange',
]

# -----------------------------------------------------------------------------


class Exchange(BaseExchange, EventEmitter):

    def __init__(self, config={}):
        if 'asyncio_loop' in config:
            self.asyncio_loop = config['asyncio_loop']
        self.asyncio_loop = self.asyncio_loop or asyncio.get_event_loop()
        self.own_session = 'session' not in config
        if self.own_session:
            # Create out SSL context object with our CA cert file
            context = ssl.create_default_context(cafile=certifi.where())
            # Pass this SSL context to aiohttp and create a TCPConnector
            connector = aiohttp.TCPConnector(ssl_context=context, loop=self.asyncio_loop)
            self.session = aiohttp.ClientSession(loop=self.asyncio_loop, connector=connector)

        # async connection initialization
        self.asyncconf = {}
        self.asyncConnectionPool = {}
        super(Exchange, self).__init__(config)

        self._async_reset_context()
        # snake renaming methods
        if 'methodmap' in self.asyncconf:
            def camel2snake(name):
                return name[0].lower() + re.sub(r'(?!^)[A-Z]', lambda x: '_' + x.group(0).lower(), name[1:])
            for m in self.asyncconf['methodmap']:
                self.asyncconf['methodmap'][m] = camel2snake(self.asyncconf['methodmap'][m])

        self.init_rest_rate_limiter()

    def init_rest_rate_limiter(self):
        self.throttle = throttle(self.extend({
            'loop': self.asyncio_loop,
        }, self.tokenBucket))

    def __del__(self):
        if self.session is not None:
            self.logger.warning(self.id + ' requires to release all resources with an explicit call to the .close() coroutine.')

    async def close(self):
        if self.session is not None:
            if self.own_session:
                await self.session.close()
            self.session = None

    async def wait_for_token(self):
        while self.rateLimitTokens <= 1:
            # if self.verbose:
            #     print('Waiting for tokens: Exchange: {0}'.format(self.id))
            self.add_new_tokens()
            seconds_delays = [0.001, 0.005, 0.022, 0.106, 0.5]
            delay = random.choice(seconds_delays)
            await asyncio.sleep(delay)
        self.rateLimitTokens -= 1

    def add_new_tokens(self):
        # if self.verbose:
        #     print('Adding new tokens: Exchange: {0}'.format(self.id))
        now = time.monotonic()
        time_since_update = now - self.rateLimitUpdateTime
        new_tokens = math.floor((0.8 * 1000.0 * time_since_update) / self.rateLimit)
        if new_tokens > 1:
            self.rateLimitTokens = min(self.rateLimitTokens + new_tokens, self.rateLimitMaxTokens)
            self.rateLimitUpdateTime = now

    async def fetch2(self, path, api='public', method='GET', params={}, headers=None, body=None):
        """A better wrapper over request for deferred signing"""
        if self.enableRateLimit:
            await self.throttle()
        self.lastRestRequestTimestamp = self.milliseconds()
        request = self.sign(path, api, method, params, headers, body)
        return await self.fetch(request['url'], request['method'], request['headers'], request['body'])

    async def fetch(self, url, method='GET', headers=None, body=None):
        """Perform a HTTP request and return decoded JSON data"""
        headers = self.prepare_request_headers(headers)

        url = self.proxy + url

        if self.verbose:
            print("\nRequest:", method, url, headers, body)

        self.logger.debug("%s %s, Request: %s %s", method, url, headers, body)

        encoded_body = body.encode() if body else None
        session_method = getattr(self.session, method.lower())
        http_status_code = None

        try:
            async with session_method(yarl.URL(url, encoded=True),
                                      data=encoded_body,
                                      headers=headers,
                                      timeout=(self.timeout / 1000),
                                      proxy=self.aiohttp_proxy) as response:
                http_status_code = response.status
                text = await response.text()
                self.last_http_response = text
                self.last_response_headers = response.headers
                self.handle_errors(http_status_code, text, url, method, self.last_response_headers, text)
                self.handle_rest_errors(None, http_status_code, text, url, method)
                if self.verbose:
                    print("\nResponse:", method, url, str(http_status_code), str(response.headers), self.last_http_response)
                self.logger.debug("%s %s, Response: %s %s %s", method, url, response.status, response.headers, self.last_http_response)

        except socket.gaierror as e:
            self.raise_error(ExchangeNotAvailable, url, method, e, None)

        except concurrent.futures._base.TimeoutError as e:
            self.raise_error(RequestTimeout, method, url, e, None)

        except aiohttp.client_exceptions.ClientConnectionError as e:
            self.raise_error(ExchangeNotAvailable, url, method, e, None)

        except aiohttp.client_exceptions.ClientError as e:
            self.raise_error(ExchangeError, url, method, e, None)

        self.handle_errors(http_status_code, text, url, method, self.last_response_headers, text)
        return self.handle_rest_response(text, url, method, headers, body)

    async def load_markets(self, reload=False):
        if not reload:
            if self.markets:
                if not self.markets_by_id:
                    return self.set_markets(self.markets)
                return self.markets
        markets = await self.fetch_markets()
        currencies = None
        if self.has['fetchCurrencies']:
            currencies = await self.fetch_currencies()
        return self.set_markets(markets, currencies)

    async def load_fees(self):
        await self.load_markets()
        self.populate_fees()
        if not (self.has['fetchTradingFees'] or self.has['fetchFundingFees']):
            return self.fees

        fetched_fees = self.fetch_fees()
        if fetched_fees['funding']:
            self.fees['funding']['fee_loaded'] = True
        if fetched_fees['trading']:
            self.fees['trading']['fee_loaded'] = True

        self.fees = self.deep_extend(self.fees, fetched_fees)
        return self.fees

    async def fetch_markets(self):
        return self.markets

    async def fetch_order_status(self, id, market=None):
        order = await self.fetch_order(id)
        return order['status']

    async def fetch_partial_balance(self, part, params={}):
        balance = await self.fetch_balance(params)
        return balance[part]

    async def fetch_l2_order_book(self, symbol, limit=None, params={}):
        orderbook = await self.fetch_order_book(symbol, limit, params)
        return self.extend(orderbook, {
            'bids': self.sort_by(self.aggregate(orderbook['bids']), 0, True),
            'asks': self.sort_by(self.aggregate(orderbook['asks']), 0),
        })

    async def perform_order_book_request(self, market, limit=None, params={}):
        raise NotSupported(self.id + ' performOrderBookRequest not supported yet')

    async def fetch_order_book(self, symbol, limit=None, params={}):
        await self.load_markets()
        market = self.market(symbol)
        orderbook = await self.perform_order_book_request(market, limit, params)
        return self.parse_order_book(orderbook, market, limit, params)

    async def fetch_ohlcv(self, symbol, timeframe='1m', since=None, limit=None, params={}):
        if not self.has['fetchTrades']:
            self.raise_error(NotSupported, details='fetch_ohlcv() not implemented yet')
        await self.load_markets()
        trades = await self.fetch_trades(symbol, since, limit, params)
        return self.build_ohlcv(trades, timeframe, since, limit)

    async def fetch_full_tickers(self, symbols=None, params={}):
        tickers = await self.fetch_tickers(symbols, params)
        return tickers

    async def edit_order(self, id, symbol, *args):
        if not self.enableRateLimit:
            self.raise_error(ExchangeError, details='updateOrder() requires enableRateLimit = true')
        await self.cancel_order(id, symbol)
        return await self.create_order(symbol, *args)

<<<<<<< HEAD
    # async methods
    def parse_bids_asks2(self, bidasks, price_key=0, amount_key=1):
        result = []
        if len(bidasks):
            if type(bidasks[0]) is list:
                for bidask in bidasks:
                    result.append(self.parse_bid_ask(bidask, price_key, amount_key))
            elif type(bidasks[0]) is dict:
                for bidask in bidasks:
                    if (price_key in bidask) and (amount_key in bidask):
                        result.append(self.parse_bid_ask(bidask, price_key, amount_key))
            else:
                self.raise_error(ExchangeError, details='unrecognized bidask format: ' + str(bidasks[0]))
        return result

    def searchIndexToInsertOrUpdate(self, value, orderedArray, key, descending=False):
        direction = -1 if descending else 1

        def compare(a, b):
            return -direction if (a < b) else direction if (a > b) else 0

        for i in range(len(orderedArray)):
            if compare(orderedArray[i][key], value) >= 0:
                return i
        return i

    def updateBidAsk(self, bidAsk, currentBidsAsks, bids=False):
        # insert or replace ordered
        index = self.searchIndexToInsertOrUpdate(bidAsk[0], currentBidsAsks, 0, bids)
        if ((index < len(currentBidsAsks)) and (currentBidsAsks[index][0] == bidAsk[0])):
            # found
            if (bidAsk[1] == 0):
                # remove
                del currentBidsAsks[index]
            else:
                # update
                currentBidsAsks[index] = bidAsk
        else:
            if (bidAsk[1] != 0):
                # insert
                currentBidsAsks.insert(index, bidAsk)

    def mergeOrderBookDelta(self, currentOrderBook, orderbook, timestamp=None, bids_key='bids', asks_key='asks', price_key=0, amount_key=1):
        bids = self.parse_bids_asks2(orderbook[bids_key], price_key, amount_key) if (bids_key in orderbook) and isinstance(orderbook[bids_key], list) else []
        asks = self.parse_bids_asks2(orderbook[asks_key], price_key, amount_key) if (asks_key in orderbook) and isinstance(orderbook[asks_key], list) else []
        for bid in bids:
            self.updateBidAsk(bid, currentOrderBook['bids'], True)
        for ask in asks:
            self.updateBidAsk(ask, currentOrderBook['asks'], False)

        currentOrderBook['timestamp'] = timestamp
        currentOrderBook['datetime'] = self.iso8601(timestamp) if timestamp is not None else None
        return currentOrderBook

    def _async_context_get_subscribed_event_symbols(self, conxid):
        ret = []
        for key in self.asyncContext:
            for symbol in self.asyncContext[key]:
                symbol_context = self.asyncContext[key][symbol]
                if ((symbol_context['conxid'] == conxid) and ((symbol_context['subscribed']) or (symbol_context['subscribing']))):
                    ret.append({
                        'event': key,
                        'symbol': symbol,
                    })
        return ret

    def _asyncValidEvent(self, event):
        return ('events' in self.asyncconf) and (event in self.asyncconf['events'])

    def _async_reset_context(self, conxid=None):
        if conxid is None:
            self.asyncContext = {
                '_': {},
            }
            if ('events' in self.asyncconf):
                for evkey in self.asyncconf['events']:
                    self.asyncContext[evkey] = {}
            # self.asyncContext = {
            #     'ob': {},
            #     'ticker': {},
            #     'ohlvc': {},
            #     'trades': {},
            #     '_': {}
            # }
        else:
            for key in self.asyncContext:
                if key != '_':
                    for symbol in self.asyncContext[key]:
                        symbol_context = self.asyncContext[key][symbol]
                        if (symbol_context['conxid'] == conxid):
                            symbol_context['subscribed'] = False
                            symbol_context['subscribing'] = False
                            symbol_context['data'] = {}

    def _async_connection_get(self, conxid='default'):
        if (conxid not in self.asyncConnectionPool):
            raise NotSupported("async <" + conxid + "> not found in this exchange: " + self.id)
        return self.asyncConnectionPool[conxid]

    def _async_get_action_for_event(self, event, symbol, subscription=True):
        # if subscription and still subscribed no action returned
        sym = self.asyncContext[event][symbol] if (symbol in self.asyncContext[event]) else None
        if (subscription and (sym is not None) and (sym['subscribed'] or sym['subscribing'])):
            return None
        # if unsubscription and no subscribed and no subscribing no action returned
        if (not subscription and ((sym is None) or (not sym['subscribed'] and not sym['subscribing']))):
            return None
        # get conexion type for event
        event_conf = self.safeValue(self.asyncconf['events'], event)
        if (event_conf is None):
            raise ExchangeError("invalid async configuration for event: " + event + " in exchange: " + self.id)
        conx_tpl_name = self.safeString(event_conf, 'conx-tpl', 'default')
        conx_tpl = self.safeValue(self.asyncconf['conx-tpls'], conx_tpl_name)
        if (conx_tpl is None):
            raise ExchangeError("tpl async conexion: " + conx_tpl_name + " does not exist in exchange: " + self.id)
        generators = self.safeValue(event_conf, 'generators', {
            'url': '{baseurl}',
            'id': '{id}',
            'stream': '{symbol}',
        })
        params = self.extend({}, conx_tpl, {
            'event': event,
            'symbol': symbol,
            'id': conx_tpl_name,
        })
        config = self.extend({}, conx_tpl)
        for key in generators:
            config[key] = self.implode_params(generators[key], params)
        if (not (('id' in config) and ('url' in config) and ('type' in config))):
            raise ExchangeError("invalid async configuration in exchange: " + self.id)
        if (config['type'] == 'ws'):
            return {
                'action': 'connect',
                'conx-config': config,
                'reset-context': 'onconnect',
            }
        elif (config['type'] == 'ws-s'):
            subscribed = self._async_context_get_subscribed_event_symbols(config['id'])
            if subscription:
                subscribed.append({
                    'event': event,
                    'symbol': symbol,
                })
                config['url'] = self._async_generate_url_stream(subscribed, config)
                return {
                    'action': 'reconnect',
                    'conx-config': config,
                    'reset-context': 'onreconnect',
                }
            else:
                for i in range(len(subscribed)):
                    element = subscribed[i]
                    if ((element['event'] == event) and (element['symbol'] == symbol)):
                        del subscribed[i]
                        break
                if (len(subscribed) == 0):
                    return {
                        'action': 'disconnect',
                        'conx-config': config,
                        'reset-context': 'always',
                    }
                else:
                    config['url'] = self._async_generate_url_stream(subscribed, config)
                    return {
                        'action': 'reconnect',
                        'conx-config': config,
                        'reset-context': 'onreconnect',
                    }

            # next_stream_list = [self.implode_params(generators['stream'], {
            #     'event': event,
            #     'symbol': self.market_id(symbol).lower(),
            # })]
            # for element in subscribed:
            #     e = element['event']
            #     s = element['symbol']
            #     next_stream_list.append(self.implode_params(generators['stream'], {
            #         'event': e,
            #         'symbol': self.market_id(s).lower(),
            #     }))
            # next_stream_list.sort()
            # config['stream'] = ''.join(next_stream_list)
            # config['url'] = config['url'] + config['stream']
            # return {
            #     'action': 'reconnect',
            #     'conx-config': config,
            #     'reset-context': 'onreconnect',
            # }
        else:
            raise NotSupported("invalid async connection: " + config['type'] + " for exchange " + self.id)

    async def _async_ensure_conx_active(self, event, symbol, subscribe):
        await self.load_markets()
        # self.load_markets()
        action = self._async_get_action_for_event(event, symbol, subscribe)
        if (action is not None):
            conx_config = self.safeValue(action, 'conx-config', {})
            if (action['action'] == 'reconnect'):
                if (conx_config['id'] in self.asyncConnectionPool):
                    self.asyncConnectionPool[conx_config['id']]['conx'].close()
                if (action['reset-context'] == 'onreconnect'):
                    self._async_reset_context(conx_config['id'])
                self.asyncConnectionPool[conx_config['id']] = self._async_initialize(conx_config, conx_config['id'])
            elif (action['action'] == 'connect'):
                if (conx_config['id'] in self.asyncConnectionPool):
                    if (not self.asyncConnectionPool[conx_config['id']]['conx'].isActive()):
                        self.asyncConnectionPool[conx_config['id']]['conx'].close()
                        self._async_reset_context(conx_config['id'])
                        self.asyncConnectionPool[conx_config['id']] = self._async_initialize(conx_config, conx_config['id'])
                else:
                    self._async_reset_context(conx_config['id'])
                    self.asyncConnectionPool[conx_config['id']] = self._async_initialize(conx_config, conx_config['id'])
            elif (action['action'] == 'disconnect'):
                if (conx_config['id'] in self.asyncConnectionPool):
                    self.asyncConnectionPool[conx_config['id']]['conx'].close()
                    self._async_reset_context(conx_config['id'])
                return

            if (symbol not in self.asyncContext['ob']):
                self.asyncContext['ob'][symbol] = {
                    'subscribed': False,
                    'subscribing': False,
                    'data': {},
                    'conxid': conx_config['id'],
                }
            await self.async_connect()

    async def async_connect(self, conxid='default'):
        async_conx_info = self._async_connection_get(conxid)
        async_connection = async_conx_info['conx']
        await self.load_markets()
        # self.load_markets()
        if (not async_conx_info['ready']):
            wait4ready_event = self.safeString(self.asyncconf['conx-tpls'][conxid], 'wait4readyEvent')
            if (wait4ready_event is not None):
                await async_connection.connect()
                future = asyncio.Future()

                @self.once(wait4ready_event)
                def wait4ready_event(success, error=None):
                    if success:
                        async_conx_info['ready'] = True
                        future.done() or future.set_result(None)
                    else:
                        future.done() or future.set_exception(error)

                self.timeout_future(future, 'async_connect')
                # self.asyncio_loop.run_until_complete(future)
                await future
            else:
                await async_connection.connect()

    def asyncParseJson(self, raw_data):
        return json.loads(raw_data)

    def asyncClose(self, conxid='default'):
        async_conx_info = self._async_connection_get(conxid)
        async_conx_info['conx'].close()

    def asyncSend(self, data, conxid='default'):
        async_conx_info = self._async_connection_get(conxid)
        if self.verbose:
            print("Async send:" + data)
            sys.stdout.flush()
        async_conx_info['conx'].send(data)

    def asyncSendJson(self, data, conxid='default'):
        async_conx_info = self._async_connection_get(conxid)
        if (self.verbose):
            print("Async send:" + json.dumps(data))
            sys.stdout.flush()
        async_conx_info['conx'].sendJson(data)

    def _async_initialize(self, async_config, conxid='default'):
        async_connection_info = {
            'auth': False,
            'ready': False,
            'conx': None,
        }
        if (async_config['type'] == 'ws'):
            async_connection_info['conx'] = WebsocketConnection(async_config, self.timeout, self.asyncio_loop)
        elif (async_config['type'] == 'ws-s'):
            async_connection_info['conx'] = WebsocketConnection(async_config, self.timeout, self.asyncio_loop)
        else:
            raise NotSupported("invalid async connection: " + async_config['type'] + " for exchange " + self.id)

        conx = async_connection_info['conx']

        @conx.on('open')
        def async_connection_open():
            async_connection_info['auth'] = False
            self._async_event_on_open(conxid, async_connection_info['conx'].options)

        @conx.on('err')
        def async_connection_error(error):
            async_connection_info['auth'] = False
            self._async_reset_context(conxid)
            self.emit('err', error, conxid)

        @conx.on('message')
        def async_connection_message(msg):
            if self.verbose:
                print((conxid + '<-' + msg).encode('utf-8'))
                sys.stdout.flush()
            try:
                self._async_on_msg(msg, conxid)
            except Exception as ex:
                self.emit('err', ex, conxid)

        @conx.on('close')
        def async_connection_close():
            async_connection_info['auth'] = False
            self._async_reset_context(conxid)
            self.emit('close', conxid)

        return async_connection_info

    def timeout_future(self, future, scope):
        self.asyncio_loop.call_later(self.timeout / 1000, lambda: future.done() or future.set_exception(TimeoutError("timeout in scope: " + scope)))

    def _cloneOrderBook(self, ob, limit=None):
        ret = {
            'timestamp': ob['timestamp'],
            'datetime': ob['datetime'],
            'nonce': ob['nonce']
        }
        if limit is None:
            ret['bids'] = ob['bids'][:]
            ret['asks'] = ob['asks'][:]
        else:
            ret['bids'] = ob['bids'][:limit]
            ret['asks'] = ob['asks'][:limit]
        return ret

    def _asyncExecute(self, method, params, callback, context={}, this_param=None):
        this_param = this_param if (this_param is not None) else self
        eself = self
        # future = asyncio.Future()

        async def t():
            try:
                ret = await getattr(self, method)(*params)
                # ret = getattr(self, method)(*params)
                try:
                    getattr(this_param, callback)(context, None, ret)
                except Exception as ex:
                    eself.emit('err', ExchangeError(eself.id + ': error invoking method ' + callback + ' in _asyncExecute: ' + str(ex)))
            except Exception as ex:
                try:
                    getattr(this_param, callback)(context, ex, None)
                except Exception as ex:
                    eself.emit('err', ExchangeError(eself.id + ': error invoking method ' + callback + ' in _asyncExecute: ' + str(ex)))
            # future.set_result(True)

        asyncio.ensure_future(t(), loop=self.asyncio_loop)
        # self.asyncio_loop.call_soon(future)
        # self.asyncio_loop.call_soon(t)

    def _asyncMethodMap(self, key):
        if ('methodmap' not in self.asyncconf) or (key not in self.asyncconf['methodmap']):
            raise ExchangeError(self.id + ': ' + key + ' not found in async methodmap')
        return self.asyncconf['methodmap'][key]

    def _asyncTimeoutSet(self, mseconds, method, params, this_param=None):
        this_param = this_param if (this_param is not None) else self

        def f():
            try:
                getattr(this_param, method)(*params)
            except Exception as ex:
                self.emit('err', ExchangeError(self.id + ': error invoking method ' + method + ' ' + str(ex)))
        return self.asyncio_loop.call_later(mseconds / 1000, f)

    def _asyncTimeoutCancel(self, handle):
        handle.cancel()

    def _asyncMarketId(self, symbol):
        raise NotSupported("You must to implement _asyncMarketId method for exchange " + self.id)

    def _async_generate_url_stream(self, events, options):
        raise NotSupported("You must to implement _asyncGenerateStream method for exchange " + self.id)

    def _asyncSubscribe(self, event, symbol, oid):
        raise NotSupported('subscribe ' + event + '(' + symbol + ') not supported for exchange ' + self.id)

    def _asyncUnsubscribe(self, event, symbol, oid):
        raise NotSupported('unsubscribe ' + event + '(' + symbol + ') not supported for exchange ' + self.id)

    def _async_event_on_open(self, conexid, asyncConex):
        pass

    async def async_fetch_order_book(self, symbol, limit=None):
        if not self._asyncValidEvent('ob'):
            raise ExchangeError('Not valid event ob for exchange ' + self.id)
        await self._async_ensure_conx_active('ob', symbol, True)
        if (('ob' in self.asyncContext['ob'][symbol]['data']) and (self.asyncContext['ob'][symbol]['data']['ob'] is not None)):
            return self._cloneOrderBook(self.asyncContext['ob'][symbol]['data']['ob'], limit)

        future = asyncio.Future()

        def wait4orderbook(symbol_r, ob):
            if symbol_r == symbol:
                self.remove_listener('ob', wait4orderbook)
                future.done() or future.set_result(self._cloneOrderBook(ob, limit))

        self.on('ob', wait4orderbook)
        self.timeout_future(future, 'async_fetch_order_book')
        return await future

    async def async_subscribe(self, event, symbol):
        if not self._asyncValidEvent(event):
            raise ExchangeError('Not valid event ' + event + ' for exchange ' + self.id)
        await self._async_ensure_conx_active(event, symbol, True)
        oid = self.nonce()  # str(self.nonce()) + '-' + symbol + '-ob-subscribe'
        future = asyncio.Future()
        oidstr = str(oid)

        @self.once(oidstr)
        def wait4obsubscribe(success, ex=None):
            if success:
                self.asyncContext[event][symbol]['subscribed'] = True
                self.asyncContext[event][symbol]['subscribing'] = False
                future.done() or future.set_result(True)
            else:
                self.asyncContext[event][symbol]['subscribed'] = False
                self.asyncContext[event][symbol]['subscribing'] = False
                ex = ex if ex is not None else ExchangeError('error subscribing to ' + event + '(' + symbol + ') in ' + self.id)
                future.done() or future.set_exception(ex)
        self.timeout_future(future, 'async_subscribe')
        self._async_subscribe(event, symbol, oid)
        await future

    async def async_unsubscribe(self, event, symbol):
        if not self._asyncValidEvent(event):
            raise ExchangeError('Not valid event ' + event + ' for exchange ' + self.id)
        await self._async_ensure_conx_active(event, symbol, False)
        oid = self.nonce()  # str(self.nonce()) + '-' + symbol + '-ob-subscribe'
        future = asyncio.Future()
        oidstr = str(oid)

        @self.once(oidstr)
        def wait4obunsubscribe(success, ex=None):
            if success:
                self.asyncContext[event][symbol]['subscribed'] = False
                self.asyncContext[event][symbol]['subscribing'] = False
                future.done() or future.set_result(True)
            else:
                ex = ex if ex is not None else ExchangeError('error unsubscribing to ' + event + '(' + symbol + ') in ' + self.id)
                future.done() or future.set_exception(ex)
        self.timeout_future(future, 'async_unsubscribe')
        self._async_unsubscribe(event, symbol, oid)
        await future
=======
    async def load_trading_limits(self, symbols=None, reload=False, params={}):
        if self.has['fetchTradingLimits']:
            if reload or not('limitsLoaded' in list(self.options.keys())):
                response = await self.fetch_trading_limits(symbols)
                limits = response['limits']
                keys = list(limits.keys())
                for i in range(0, len(keys)):
                    symbol = keys[i]
                    self.markets[symbol] = self.deep_extend(self.markets[symbol], {
                        'limits': limits[symbol],
                    })
                self.options['limitsLoaded'] = self.milliseconds()
        return self.markets
>>>>>>> 6ee1fc98
<|MERGE_RESOLUTION|>--- conflicted
+++ resolved
@@ -237,7 +237,20 @@
         await self.cancel_order(id, symbol)
         return await self.create_order(symbol, *args)
 
-<<<<<<< HEAD
+    async def load_trading_limits(self, symbols=None, reload=False, params={}):
+        if self.has['fetchTradingLimits']:
+            if reload or not('limitsLoaded' in list(self.options.keys())):
+                response = await self.fetch_trading_limits(symbols)
+                limits = response['limits']
+                keys = list(limits.keys())
+                for i in range(0, len(keys)):
+                    symbol = keys[i]
+                    self.markets[symbol] = self.deep_extend(self.markets[symbol], {
+                        'limits': limits[symbol],
+                    })
+                self.options['limitsLoaded'] = self.milliseconds()
+        return self.markets
+
     # async methods
     def parse_bids_asks2(self, bidasks, price_key=0, amount_key=1):
         result = []
@@ -689,19 +702,4 @@
                 future.done() or future.set_exception(ex)
         self.timeout_future(future, 'async_unsubscribe')
         self._async_unsubscribe(event, symbol, oid)
-        await future
-=======
-    async def load_trading_limits(self, symbols=None, reload=False, params={}):
-        if self.has['fetchTradingLimits']:
-            if reload or not('limitsLoaded' in list(self.options.keys())):
-                response = await self.fetch_trading_limits(symbols)
-                limits = response['limits']
-                keys = list(limits.keys())
-                for i in range(0, len(keys)):
-                    symbol = keys[i]
-                    self.markets[symbol] = self.deep_extend(self.markets[symbol], {
-                        'limits': limits[symbol],
-                    })
-                self.options['limitsLoaded'] = self.milliseconds()
-        return self.markets
->>>>>>> 6ee1fc98
+        await future